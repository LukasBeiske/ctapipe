--- conflicted
+++ resolved
@@ -423,7 +423,6 @@
     )
 
 
-<<<<<<< HEAD
 def test_muon_reconstruction_simtel(tmp_path):
     """ensure processor tool generates expected output when used to analyze muons"""
     muon_simtel_output_file = tmp_path / "muon_reco_on_simtel.h5"
@@ -468,7 +467,8 @@
                 efficiency[event.count],
                 equal_nan=True,
             )
-=======
+
+
 def test_plugin_help(capsys):
     ProcessorTool().print_help(classes=True)
     captured = capsys.readouterr()
@@ -477,5 +477,4 @@
     ), "Tool help is missing plugin classes"
     assert (
         "PluginReconstructor.foo" in captured.out
-    ), "Tool help is missing plugin classes"
->>>>>>> 26daa35d
+    ), "Tool help is missing plugin classes"