"""
Generate DL1 (a or b) output files in HDF5 format from {R0,R1,DL0} inputs.
"""
# pylint: disable=W0201
import sys

from tqdm.auto import tqdm

from ..calib import CameraCalibrator, GainSelector
from ..core import QualityQuery, Tool
from ..core.traits import Bool, Dict, List, Path, classes_with_traits, flag
from ..image import ImageCleaner, ImageModifier, ImageProcessor
from ..image.extractor import ImageExtractor
from ..io import (
    DataLevel,
    DataWriter,
    EventSource,
    SimTelEventSource,
    metadata,
    write_table,
)
from ..io.datawriter import DATA_MODEL_VERSION
<<<<<<< HEAD
from ..ml import (
    DispReconstructor,
    EnergyRegressor,
    ParticleIdClassifier,
    StereoCombiner,
)
=======
>>>>>>> fe04d103
from ..reco import ShowerProcessor
from ..utils import EventTypeFilter

COMPATIBLE_DATALEVELS = [
    DataLevel.R1,
    DataLevel.DL0,
    DataLevel.DL1_IMAGES,
    DataLevel.DL1_PARAMETERS,
]

__all__ = ["ProcessorTool"]


class ProcessorTool(Tool):
    """
    Process data from lower-data levels up to DL1, including both image
    extraction and optinally image parameterization
    """

    name = "ctapipe-process"
    description = (
        __doc__ + f" This currently uses data model version {DATA_MODEL_VERSION}"
    )
    examples = """
    To process data with all default values:
    > ctapipe-process --input events.simtel.gz --output events.dl1.h5 --progress

    Or use an external configuration file, where you can specify all options:
    > ctapipe-process --config stage1_config.json --progress

    The config file should be in JSON or python format (see traitlets docs). For an
    example, see ctapipe/examples/stage1_config.json in the main code repo.
    """

    progress_bar = Bool(
        help="show progress bar during processing", default_value=False
    ).tag(config=True)

    force_recompute_dl1 = Bool(
        help="Enforce dl1 recomputation even if already present in the input file",
        default_value=False,
    ).tag(config=True)

    energy_regressor_path = Path(
        default_value=None,
        allow_none=True,
        exists=True,
        directory_ok=False,
        help="Path to a trained energy regression model (see ctapipe-ml-train-energy-regressor)",
    ).tag(config=True)

    particle_classifier_path = Path(
        default_value=None,
        allow_none=True,
        exists=True,
        directory_ok=False,
        help="Path to a trained particle id classifier model (see ctapipe-ml-train-particle-classifier)",
    ).tag(config=True)

    disp_models_path = Path(
        default_value=None,
        allow_none=True,
        exists=True,
        directory_ok=False,
        help="Path to trained disp models (see ctapipe-ml-train-disp-reconstructor)",
    ).tag(config=True)

    force_recompute_dl2 = Bool(
        help="Enforce dl2 recomputation even if already present in the input file",
        default_value=False,
    ).tag(config=True)

    stereo_combiner_configs = List(Dict()).tag(config=True)

    aliases = {
        ("i", "input"): "EventSource.input_url",
        ("o", "output"): "DataWriter.output_path",
        ("t", "allowed-tels"): "EventSource.allowed_tels",
        ("m", "max-events"): "EventSource.max_events",
<<<<<<< HEAD
        ("e", "energy-regressor"): "ProcessorTool.energy_regressor_path",
        ("p", "particle-classifier"): "ProcessorTool.particle_classifier_path",
        ("d", "disp-models"): "ProcessorTool.disp_models_path",
=======
        "energy-regressor": "ShowerProcessor.EnergyRegressor.load_path",
        "particle-classifier": "ShowerProcessor.ParticleIdClassifier.load_path",
>>>>>>> fe04d103
        "image-cleaner-type": "ImageProcessor.image_cleaner_type",
    }

    flags = {
        "f": (
            {"DataWriter": {"overwrite": True}},
            "Overwrite output file if it exists",
        ),
        **flag(
            "overwrite",
            "DataWriter.overwrite",
            "Overwrite output file if it exists",
            "Don't overwrite output file if it exists",
        ),
        **flag(
            "progress",
            "ProcessorTool.progress_bar",
            "show a progress bar during event processing",
            "don't show a progress bar during event processing",
        ),
        **flag(
            "recompute-dl1",
            "ProcessorTool.force_recompute_dl1",
            "Enforce DL1 recomputation even if already present in the input file",
            "Only compute DL1 if there are no DL1b parameters in the file",
        ),
        **flag(
            "recompute-dl2",
            "ProcessorTool.force_recompute_dl2",
            "Enforce DL2 recomputation even if already present in the input file",
            "Only compute DL2 if there is no shower reconstruction in the file",
        ),
        **flag(
            "write-images",
            "DataWriter.write_images",
            "store DL1/Event/Telescope images in output",
            "don't store DL1/Event/Telescope images in output",
        ),
        **flag(
            "write-parameters",
            "DataWriter.write_parameters",
            "store DL1/Event/Telescope parameters in output",
            "don't store DL1/Event/Telescope parameters in output",
        ),
        **flag(
            "write-showers",
            "DataWriter.write_showers",
            "store DL2/Event parameters in output",
            "don't DL2/Event parameters in output",
        ),
        **flag(
            "write-index-tables",
            "DataWriter.write_index_tables",
            "generate PyTables index tables for the parameter and image datasets",
        ),
        "camera-frame": (
            {"ImageProcessor": {"use_telescope_frame": False}},
            "Use camera frame for image parameters instead of telescope frame",
        ),
    }

    classes = (
        [
            CameraCalibrator,
            DataWriter,
            ImageProcessor,
            ShowerProcessor,
            metadata.Instrument,
            metadata.Contact,
        ]
        + classes_with_traits(EventSource)
        + classes_with_traits(ImageCleaner)
        + classes_with_traits(ImageExtractor)
        + classes_with_traits(GainSelector)
        + classes_with_traits(QualityQuery)
        + classes_with_traits(ImageModifier)
        + classes_with_traits(EventTypeFilter)
    )

    def setup(self):

        # setup components:
        self.event_source = EventSource(parent=self)
        if not self.event_source.has_any_datalevel(COMPATIBLE_DATALEVELS):
            self.log.critical(
                "%s  needs the EventSource to provide either R1 or DL0 or DL1A data"
                ", %s provides only %s",
                self.name,
                self.event_source,
                self.event_source.datalevels,
            )
            sys.exit(1)

        self.calibrate = CameraCalibrator(
            parent=self, subarray=self.event_source.subarray
        )
        self.process_images = ImageProcessor(
            subarray=self.event_source.subarray, parent=self
        )
        self.process_shower = ShowerProcessor(
            subarray=self.event_source.subarray, parent=self
        )
        self.write = DataWriter(event_source=self.event_source, parent=self)
        self.event_type_filter = EventTypeFilter(parent=self)

<<<<<<< HEAD
        self.energy_regressor = None
        if self.energy_regressor_path is not None:
            self.energy_regressor = EnergyRegressor.read(
                self.energy_regressor_path,
                parent=self,
            )
        self.particle_classifier = None
        if self.particle_classifier_path is not None:
            self.particle_classifier = ParticleIdClassifier.read(
                self.particle_classifier_path,
                parent=self,
            )
        self.disp_models = None
        if self.disp_models_path is not None:
            self.disp_models = DispReconstructor.read(
                self.disp_models_path,
                parent=self,
            )

        self.stereo_combiners = []
        for stereo_combiner in self.stereo_combiner_configs:
            cfg = stereo_combiner.copy()
            name = cfg.pop("type", "StereoMeanCombiner")
            self.stereo_combiners.append(
                StereoCombiner.from_name(name, **cfg, parent=self)
            )

=======
>>>>>>> fe04d103
        # warn if max_events prevents writing the histograms
        if (
            isinstance(self.event_source, SimTelEventSource)
            and self.event_source.max_events
            and self.event_source.max_events > 0
        ):
            self.log.warning(
                "No Simulated shower distributions will be written because "
                "EventSource.max_events is set to a non-zero number (and therefore "
                "shower distributions read from the input Simulation file are invalid)."
            )

    @property
    def should_compute_dl2(self):
        """returns true if we should compute DL2 info"""
        if self.force_recompute_dl2:
            return True

        return (
            self.write.write_showers
            or self.energy_regressor_path
            or self.particle_classifier_path
        )

    @property
    def should_compute_dl1(self):
        """returns true if we should compute DL1 info"""
        if self.force_recompute_dl1:
            return True

        if DataLevel.DL1_PARAMETERS in self.event_source.datalevels:
            return False

        return self.write.write_parameters or self.should_compute_dl2

    @property
    def should_calibrate(self):
        if self.force_recompute_dl1:
            return True

        if (
            self.write.write_images
            and DataLevel.DL1_IMAGES not in self.event_source.datalevels
        ):
            return True

        if self.should_compute_dl1:
            return DataLevel.DL1_IMAGES not in self.event_source.datalevels

        return False

    def _write_processing_statistics(self):
        """write out the event selection stats, etc."""
        # NOTE: don't remove this, not part of DataWriter

        if self.should_compute_dl1:
            image_stats = self.process_images.check_image.to_table(functions=True)
            write_table(
                image_stats,
                self.write.output_path,
                path="/dl1/service/image_statistics",
                append=True,
            )

        if self.should_compute_dl2:
            reconstructors = self.process_shower.reconstructors
            reconstructor_names = self.process_shower.reconstructor_types
            for reconstructor_name, reconstructor in zip(
                reconstructor_names, reconstructors
            ):
                write_table(
                    reconstructor.check_parameters.to_table(functions=True),
                    self.write.output_path,
                    f"/dl2/service/tel_event_statistics/{reconstructor_name}",
                    append=True,
                )

    def start(self):
        """
        Process events
        """
        self.log.info("(re)compute DL1: %s", self.should_compute_dl1)
        self.log.info("(re)compute DL2: %s", self.should_compute_dl2)
        self.event_source.subarray.info(printer=self.log.info)

        for event in tqdm(
            self.event_source,
            desc=self.event_source.__class__.__name__,
            total=self.event_source.max_events,
            unit="ev",
            disable=not self.progress_bar,
        ):

            self.log.debug("Processessing event_id=%s", event.index.event_id)

            if not self.event_type_filter(event):
                continue

            if self.should_calibrate:
                self.calibrate(event)

            if self.should_compute_dl1:
                self.process_images(event)

            if self.should_compute_dl2:
                self.process_shower(event)
<<<<<<< HEAD
                if self.energy_regressor is not None:
                    self.energy_regressor(event)
                if self.particle_classifier is not None:
                    self.particle_classifier(event)
                if self.disp_models is not None:
                    self.disp_models(event)

            for combiner in self.stereo_combiners:
                combiner(event)
=======
>>>>>>> fe04d103

            self.write(event)

    def finish(self):
        """
        Last steps after processing events.
        """
        self.write.write_simulation_histograms(self.event_source)
        self.write.finish()
        self.event_source.close()
        self._write_processing_statistics()


def main():
    """run the tool"""
    tool = ProcessorTool()
    tool.run()


if __name__ == "__main__":
    main()<|MERGE_RESOLUTION|>--- conflicted
+++ resolved
@@ -20,15 +20,6 @@
     write_table,
 )
 from ..io.datawriter import DATA_MODEL_VERSION
-<<<<<<< HEAD
-from ..ml import (
-    DispReconstructor,
-    EnergyRegressor,
-    ParticleIdClassifier,
-    StereoCombiner,
-)
-=======
->>>>>>> fe04d103
 from ..reco import ShowerProcessor
 from ..utils import EventTypeFilter
 
@@ -108,14 +99,9 @@
         ("o", "output"): "DataWriter.output_path",
         ("t", "allowed-tels"): "EventSource.allowed_tels",
         ("m", "max-events"): "EventSource.max_events",
-<<<<<<< HEAD
-        ("e", "energy-regressor"): "ProcessorTool.energy_regressor_path",
-        ("p", "particle-classifier"): "ProcessorTool.particle_classifier_path",
-        ("d", "disp-models"): "ProcessorTool.disp_models_path",
-=======
         "energy-regressor": "ShowerProcessor.EnergyRegressor.load_path",
         "particle-classifier": "ShowerProcessor.ParticleIdClassifier.load_path",
->>>>>>> fe04d103
+        "disp-models": "ShowerProcessor.DispReconstructor.load_path",
         "image-cleaner-type": "ImageProcessor.image_cleaner_type",
     }
 
@@ -221,36 +207,6 @@
         self.write = DataWriter(event_source=self.event_source, parent=self)
         self.event_type_filter = EventTypeFilter(parent=self)
 
-<<<<<<< HEAD
-        self.energy_regressor = None
-        if self.energy_regressor_path is not None:
-            self.energy_regressor = EnergyRegressor.read(
-                self.energy_regressor_path,
-                parent=self,
-            )
-        self.particle_classifier = None
-        if self.particle_classifier_path is not None:
-            self.particle_classifier = ParticleIdClassifier.read(
-                self.particle_classifier_path,
-                parent=self,
-            )
-        self.disp_models = None
-        if self.disp_models_path is not None:
-            self.disp_models = DispReconstructor.read(
-                self.disp_models_path,
-                parent=self,
-            )
-
-        self.stereo_combiners = []
-        for stereo_combiner in self.stereo_combiner_configs:
-            cfg = stereo_combiner.copy()
-            name = cfg.pop("type", "StereoMeanCombiner")
-            self.stereo_combiners.append(
-                StereoCombiner.from_name(name, **cfg, parent=self)
-            )
-
-=======
->>>>>>> fe04d103
         # warn if max_events prevents writing the histograms
         if (
             isinstance(self.event_source, SimTelEventSource)
@@ -357,18 +313,6 @@
 
             if self.should_compute_dl2:
                 self.process_shower(event)
-<<<<<<< HEAD
-                if self.energy_regressor is not None:
-                    self.energy_regressor(event)
-                if self.particle_classifier is not None:
-                    self.particle_classifier(event)
-                if self.disp_models is not None:
-                    self.disp_models(event)
-
-            for combiner in self.stereo_combiners:
-                combiner(event)
-=======
->>>>>>> fe04d103
 
             self.write(event)
 
