--- conflicted
+++ resolved
@@ -65,33 +65,6 @@
         default_value=False,
     ).tag(config=True)
 
-<<<<<<< HEAD
-    energy_regressor_path = Path(
-        default_value=None,
-        allow_none=True,
-        exists=True,
-        directory_ok=False,
-        help="Path to a trained energy regression model (see ctapipe-ml-train-energy-regressor)",
-    ).tag(config=True)
-
-    particle_classifier_path = Path(
-        default_value=None,
-        allow_none=True,
-        exists=True,
-        directory_ok=False,
-        help="Path to a trained particle id classifier model (see ctapipe-ml-train-particle-classifier)",
-    ).tag(config=True)
-
-    disp_models_path = Path(
-        default_value=None,
-        allow_none=True,
-        exists=True,
-        directory_ok=False,
-        help="Path to trained disp models (see ctapipe-ml-train-disp-reconstructor)",
-    ).tag(config=True)
-
-=======
->>>>>>> 3904024c
     force_recompute_dl2 = Bool(
         help="Enforce dl2 recomputation even if already present in the input file",
         default_value=False,
@@ -217,6 +190,7 @@
         reco_aliases = {
             "--energy-regressor": "EnergyRegressor",
             "--particle-classifier": "ParticleIdClassifier",
+            "--disp-models": "DispReconstructor",
         }
         for alias, name in reco_aliases.items():
             has_alias = any(arg.startswith(alias) for arg in self.argv)
