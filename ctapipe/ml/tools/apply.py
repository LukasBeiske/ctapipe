"""
Tool to apply machine learning models in bulk (as opposed to event by event).
"""
import shutil

import astropy.units as u
import numpy as np
import tables
from astropy.table.operations import hstack, vstack
from tqdm.auto import tqdm

from ctapipe.core.tool import Tool
<<<<<<< HEAD
from ctapipe.core.traits import Bool, Path, create_class_enum_trait, flag
from ctapipe.io import EventSource, TableLoader, write_table
=======
from ctapipe.core.traits import Bool, Path, flag
from ctapipe.io import TableLoader, write_table
>>>>>>> fe04d103
from ctapipe.io.tableio import TelListToMaskTransform

from ..sklearn import DispReconstructor, EnergyRegressor, ParticleIdClassifier
from ..stereo_combination import StereoCombiner


class ApplyModels(Tool):
    """Apply machine learning models to data.

    This tool predicts all events at once. To apply models in the
    regular event loop, set the appropriate options to ``ctapipe-process``.

    Models need to be trained with `~ctapipe.ml.tools.TrainEnergyRegressor`,
    `~ctapipe.ml.tools.TrainParticleIdClassifier` and
    `~ctapipe.ml.tools.TrainDispReconstructor`.
    """

    name = "ctapipe-ml-apply"
    description = __doc__

    overwrite = Bool(default_value=False).tag(config=True)

    input_url = Path(
        default_value=None,
        allow_none=False,
        directory_ok=False,
        exists=True,
    ).tag(config=True)

    output_path = Path(
        default_value=None,
        allow_none=False,
        directory_ok=False,
    ).tag(config=True)

    energy_regressor_path = Path(
        default_value=None,
        allow_none=True,
        exists=True,
        directory_ok=False,
    ).tag(config=True)

    particle_classifier_path = Path(
        default_value=None,
        allow_none=True,
        exists=True,
        directory_ok=False,
    ).tag(config=True)
    disp_models_path = Path(
        default_value=None,
        allow_none=True,
        exists=True,
        directory_ok=False,
    ).tag(config=True)

    aliases = {
        ("i", "input"): "ApplyModels.input_url",
        "energy-regressor": "ApplyModels.energy_regressor_path",
        "particle-classifier": "ApplyModels.particle_classifier_path",
        "disp-models": "ApplyModels.disp_models_path",
        ("o", "output"): "ApplyModels.output_path",
    }

    flags = {
        **flag(
            "overwrite",
            "ApplyModels.overwrite",
            "Overwrite tables in output file if it exists",
            "Don't overwrite tables in output file if it exists",
        ),
        "f": (
            {"ApplyModels": {"overwrite": True}},
            "Overwrite output file if it exists",
        ),
    }

    classes = [
        TableLoader,
        EnergyRegressor,
        ParticleIdClassifier,
        StereoCombiner,
    ]

    def setup(self):
        """
        Initialize components from config
        """
        self.log.info("Copying to output destination.")
        shutil.copy(self.input_url, self.output_path)

        self.h5file = tables.open_file(self.output_path, mode="r+")
        self.loader = TableLoader(
            parent=self,
            h5file=self.h5file,
            load_dl1_images=False,
            load_dl1_parameters=True,
            load_dl2=True,
            load_simulated=True,
            load_instrument=True,
        )

        self.apply_regressor = self._setup_regressor()
        self.apply_classifier = self._setup_classifier()
        self.apply_geometry = self._setup_disp()

    def _setup_regressor(self):
        if self.energy_regressor_path is not None:
            self.energy_regressor = EnergyRegressor.read(
                self.energy_regressor_path,
                parent=self,
            )
            return True
        return False

    def _setup_classifier(self):
        if self.particle_classifier_path is not None:
            self.classifier = ParticleIdClassifier.read(
                self.particle_classifier_path,
                parent=self,
            )
            return True
        return False

    def _setup_disp(self):
        if self.disp_models_path is not None:
            self.disp_models = DispReconstructor.read(
                self.disp_models_path,
                parent=self,
            )
            self.combine_disp = StereoCombiner.from_name(
                self.stereo_combiner_type,
                combine_property="geometry",
                algorithm=self.disp_models.prefix,
                parent=self,
            )
            return True
        return False

    def start(self):
        """Apply models to input tables"""
        if self.apply_regressor:
            self.log.info("Applying regressor to telescope events")
            mono_predictions = self._apply(self.energy_regressor, "energy")
            self.log.info(
                "Combining telescope-wise energy predictions to array event prediction"
            )
            self._combine(self.energy_regressor.stereo_combiner, mono_predictions)

        if self.apply_classifier:
            self.log.info("Applying classifier to telescope events")
            mono_predictions = self._apply(self.classifier, "classification")
            self.log.info(
                "Combining telescope-wise particle id predictions to array event prediction"
            )
            self._combine(self.classifier.stereo_combiner, mono_predictions)

        if self.apply_geometry:
            self.log.info("Apply disp reconstructors.")

            # Atm pointing information can only be accessed using EventSource
            # Pointing information will be added to HDF5 tables soon, see #1902
            for event in EventSource(self.input_url, max_events=1):
                pointing_altitude = event.pointing.array_altitude.to(u.deg)
                pointing_azimuth = event.pointing.array_azimuth.to(u.deg)

            mono_predictions = self._apply_disp(pointing_altitude, pointing_azimuth)
            self._combine(self.combine_disp, mono_predictions)

    def _apply(self, reconstructor, parameter):
        prefix = reconstructor.model_cls

        tel_tables = []

        desc = f"Applying {reconstructor.__class__.__name__}"
        unit = "telescope"
        for tel_id, tel in tqdm(self.loader.subarray.tel.items(), desc=desc, unit=unit):
            if tel not in reconstructor._models:
                self.log.warning(
                    "No model in %s for telescope type %s, skipping tel %d",
                    reconstructor,
                    tel,
                    tel_id,
                )
                continue

            table = self.loader.read_telescope_events([tel_id])
            if len(table) == 0:
                self.log.warning("No events for telescope %d", tel_id)
                continue

            table.remove_columns([c for c in table.colnames if c.startswith(prefix)])

            predictions = reconstructor.predict_table(tel, table)
            table = hstack(
                [table, predictions],
                join_type="exact",
                metadata_conflicts="ignore",
            )
            write_table(
                table[["obs_id", "event_id", "tel_id"] + predictions.colnames],
                self.loader.input_url,
                f"/dl2/event/telescope/{parameter}/{prefix}/tel_{tel_id:03d}",
                mode="a",
                overwrite=self.overwrite,
            )
            tel_tables.append(table)

        if len(tel_tables) == 0:
            raise ValueError("No predictions made for any telescope")

        return vstack(tel_tables)

    def _apply_disp(self, pointing_altitude, pointing_azimuth):
        prefix = self.disp_models.prefix

        tables = []

        desc = "Applying disp models"
        unit = "telescope"
        for tel_id, tel in tqdm(self.loader.subarray.tel.items(), desc=desc, unit=unit):
            if tel not in self.disp_models._norm_models:
                self.log.warning(
                    "No disp regressor for telescope type %s, skipping tel %d",
                    tel,
                    tel_id,
                )
                continue
            if tel not in self.disp_models._sign_models:
                self.log.warning(
                    "No sign classifier for telescope type %s, skipping tel %d",
                    tel,
                    tel_id,
                )
                continue

            table = self.loader.read_telescope_events([tel_id])
            if len(table) == 0:
                self.log.warning("No events for telescope %d", tel_id)
                continue

            table.remove_columns([c for c in table.colnames if c.startswith(prefix)])

            disp_predictions, altaz_predictions = self.disp_models.predict_table(
                tel, table, pointing_altitude, pointing_azimuth
            )
            table = hstack(
                [
                    table,
                    altaz_predictions,
                    disp_predictions[
                        f"{prefix}_tel_norm", f"{prefix}_tel_sign"
                    ],  # Avoid duplication of "disp_tel_is_valid" column
                ],
                join_type="exact",
                metadata_conflicts="ignore",
            )

            # tables should follow the container structure
            write_table(
                table[["obs_id", "event_id", "tel_id"] + altaz_predictions.colnames],
                self.loader.input_url,
                f"/dl2/event/telescope/geometry/{prefix}/tel_{tel_id:03d}",
                mode="a",
                overwrite=self.overwrite,
            )
            write_table(
                table[["obs_id", "event_id", "tel_id"] + disp_predictions.colnames],
                self.loader.input_url,
                f"/dl2/event/telescope/disp/{prefix}/tel_{tel_id:03d}",
                mode="a",
                overwrite=self.overwrite,
            )
            tables.append(table)

        if len(tables) == 0:
            raise ValueError("No predictions made for any telescope")

        return vstack(tables)

    def _combine(self, combiner, mono_predictions):
        stereo_predictions = combiner.predict_table(mono_predictions)

        trafo = TelListToMaskTransform(self.loader.subarray)
        for c in filter(
            lambda c: c.name.endswith("telescopes"),
            stereo_predictions.columns.values(),
        ):
            stereo_predictions[c.name] = np.array([trafo(r) for r in c])
            stereo_predictions[c.name].description = c.description

        write_table(
            stereo_predictions,
            self.loader.input_url,
            f"/dl2/event/subarray/{combiner.property}/{combiner.prefix}",
            mode="a",
            overwrite=self.overwrite,
        )

    def finish(self):
        """Close input file"""
        self.h5file.close()


def main():
    ApplyModels().run()


if __name__ == "__main__":
    main()<|MERGE_RESOLUTION|>--- conflicted
+++ resolved
@@ -10,13 +10,8 @@
 from tqdm.auto import tqdm
 
 from ctapipe.core.tool import Tool
-<<<<<<< HEAD
-from ctapipe.core.traits import Bool, Path, create_class_enum_trait, flag
+from ctapipe.core.traits import Bool, Path, flag
 from ctapipe.io import EventSource, TableLoader, write_table
-=======
-from ctapipe.core.traits import Bool, Path, flag
-from ctapipe.io import TableLoader, write_table
->>>>>>> fe04d103
 from ctapipe.io.tableio import TelListToMaskTransform
 
 from ..sklearn import DispReconstructor, EnergyRegressor, ParticleIdClassifier
@@ -65,6 +60,7 @@
         exists=True,
         directory_ok=False,
     ).tag(config=True)
+
     disp_models_path = Path(
         default_value=None,
         allow_none=True,
@@ -146,12 +142,6 @@
                 self.disp_models_path,
                 parent=self,
             )
-            self.combine_disp = StereoCombiner.from_name(
-                self.stereo_combiner_type,
-                combine_property="geometry",
-                algorithm=self.disp_models.prefix,
-                parent=self,
-            )
             return True
         return False
 
@@ -174,7 +164,7 @@
             self._combine(self.classifier.stereo_combiner, mono_predictions)
 
         if self.apply_geometry:
-            self.log.info("Apply disp reconstructors.")
+            self.log.info("Applying disp models to telescope events.")
 
             # Atm pointing information can only be accessed using EventSource
             # Pointing information will be added to HDF5 tables soon, see #1902
@@ -183,7 +173,10 @@
                 pointing_azimuth = event.pointing.array_azimuth.to(u.deg)
 
             mono_predictions = self._apply_disp(pointing_altitude, pointing_azimuth)
-            self._combine(self.combine_disp, mono_predictions)
+            self.log.info(
+                "Combining telescope-wise geometry predictions to array event prediction"
+            )
+            self._combine(self.disp_models.stereo_combiner, mono_predictions)
 
     def _apply(self, reconstructor, parameter):
         prefix = reconstructor.model_cls
