from abc import abstractmethod

import astropy.units as u
import numpy as np
from astropy.coordinates import (
    AltAz,
    CartesianRepresentation,
    SkyCoord,
    UnitSphericalRepresentation,
)
from astropy.table import Table

from ctapipe.core import Component, Container
from ctapipe.core.traits import Bool, CaselessStrEnum, Unicode

from ..containers import (
    ArrayEventContainer,
    ParticleClassificationContainer,
    ReconstructedEnergyContainer,
    ReconstructedGeometryContainer,
)
from .utils import add_defaults_and_meta

_containers = {
    "energy": ReconstructedEnergyContainer,
    "classification": ParticleClassificationContainer,
    "geometry": ReconstructedGeometryContainer,
}

__all__ = [
    "StereoCombiner",
    "StereoMeanCombiner",
]


def _calculate_ufunc_of_telescope_values(tel_data, n_array_events, indices, ufunc):
    combined_values = np.zeros(n_array_events)
    ufunc.at(combined_values, indices, tel_data)
    return combined_values


def _weighted_mean_ufunc(tel_values, weights, n_array_events, indices):
    # avoid numerical problems by very large or small weights
    weights = weights / weights.max()
    sum_prediction = _calculate_ufunc_of_telescope_values(
        tel_values * weights,
        n_array_events,
        indices,
        np.add,
    )
    sum_of_weights = _calculate_ufunc_of_telescope_values(
        weights, n_array_events, indices, np.add
    )
    mean = np.full(n_array_events, np.nan)
    valid = sum_of_weights > 0
    mean[valid] = sum_prediction[valid] / sum_of_weights[valid]
    return mean


class StereoCombiner(Component):
<<<<<<< HEAD
    # TODO: Add quality query (after #1888)
    algorithm = Unicode().tag(config=True)
    combine_property = CaselessStrEnum(["energy", "classification", "geometry"]).tag(
        config=True
    )
=======
    """Base Class for algorithms combining telescope-wise predictions to common prediction"""

    prefix = Unicode(
        default_value="",
        help="Prefix to be added to the output container / column names",
    ).tag(config=True)
    property = CaselessStrEnum(
        ["energy", "classification", "direction"],
        help="Whic property is being combined",
    ).tag(config=True)
>>>>>>> fe04d103

    @abstractmethod
    def __call__(self, event: ArrayEventContainer) -> None:
        """
        Fill event container with stereo predictions
        """

    @abstractmethod
    def predict_table(self, mono_predictions: Table) -> Table:
        """
        Constructs stereo predictions from a table of
        telescope events.
        """


class StereoMeanCombiner(StereoCombiner):
    """
    Calculate array-event prediction as (weighted) mean of telescope-wise predictions
    """

    weights = CaselessStrEnum(
        ["none", "intensity", "konrad"],
        default_value="none",
    ).tag(config=True)

    log_target = Bool(
        False,
        help="If true, calculate exp(mean(log(values)))",
    ).tag(config=True)

    def _calculate_weights(self, data):
        """"""

        if isinstance(data, Container):
            if self.weights == "intensity":
                return data.hillas.intensity

            if self.weights == "konrad":
                return data.hillas.intensity * data.hillas.length / data.hillas.width

            return 1

        if isinstance(data, Table):
            if self.weights == "intensity":
                return data["hillas_intensity"]

            if self.weights == "konrad":
                return (
                    data["hillas_intensity"]
                    * data["hillas_length"]
                    / data["hillas_width"]
                )

            return np.ones(len(data))

        raise TypeError(
            "Dl1 data needs to be provided in the form of a container or astropy.table.Table"
        )

    def _combine_energy(self, event):
        ids = []
        values = []
        weights = []

        for tel_id, dl2 in event.dl2.tel.items():
            mono = dl2.energy[self.prefix]
            if mono.is_valid:
                values.append(mono.energy.to_value(u.TeV))
                if tel_id not in event.dl1.tel:
                    raise ValueError("No parameters for weighting available")
                weights.append(
                    self._calculate_weights(event.dl1.tel[tel_id].parameters)
                )
                ids.append(tel_id)

        if len(values) > 0:
            weights = np.array(weights, dtype=np.float64)
            weights /= weights.max()

            if self.log_target:
                values = np.log(values)

            mean = np.average(values, weights=weights)
            std = np.sqrt(np.cov(values, aweights=weights))

            if self.log_target:
                mean = np.exp(mean)
                std = np.exp(std)

            valid = True
        else:
            mean = std = np.nan
            valid = False

        event.dl2.stereo.energy[self.prefix] = ReconstructedEnergyContainer(
            energy=u.Quantity(mean, u.TeV, copy=False),
            energy_uncert=u.Quantity(std, u.TeV, copy=False),
            telescopes=ids,
            is_valid=valid,
            prefix=self.algorithm,
        )
<<<<<<< HEAD
=======
        event.dl2.stereo.energy[self.prefix].prefix = self.prefix
>>>>>>> fe04d103

    def _combine_classification(self, event):
        ids = []
        values = []
        weights = []

        for tel_id, dl2 in event.dl2.tel.items():
            mono = dl2.classification[self.prefix]
            if mono.is_valid:
                values.append(mono.prediction)
                dl1 = event.dl1.tel[tel_id].parameters
                weights.append(self._calculate_weights(dl1) if dl1 else 1)
                ids.append(tel_id)

        if len(values) > 0:
            mean = np.average(values, weights=weights)
            valid = True
        else:
            mean = np.nan
            valid = False

        container = ParticleClassificationContainer(
            prediction=mean, telescopes=ids, is_valid=valid, prefix=self.algorithm
        )
<<<<<<< HEAD
        event.dl2.stereo.classification[self.algorithm] = container
=======
        container.prefix = self.prefix
        event.dl2.stereo.classification[self.prefix] = container
>>>>>>> fe04d103

    def _combine_disp(self, event):
        ids = []
        alt_values = []
        az_values = []
        weights = []

        for tel_id, dl2 in event.dl2.tel.items():
            mono = dl2.geometry[self.algorithm]
            if mono.is_valid:
                alt_values.append(mono.alt)
                az_values.append(mono.az)
                dl1 = event.dl1.tel[tel_id].parameters
                weights.append(self._calculate_weights(dl1) if dl1 else 1)
                ids.append(tel_id)

        if len(alt_values) > 0:  # by construction len(alt_values) == len(az_values)
            coord = SkyCoord(
                alt=alt_values,
                az=az_values,
                frame=AltAz(),
            )
            mono_x, mono_y, mono_z = coord.cartesian.get_xyz()
            stereo_x = np.average(mono_x, weights=weights)
            stereo_y = np.average(mono_y, weights=weights)
            stereo_z = np.average(mono_z, weights=weights)

            cartesian = CartesianRepresentation(x=stereo_x, y=stereo_y, z=stereo_z)
            mean_altaz = SkyCoord(
                cartesian.represent_as(UnitSphericalRepresentation), frame=AltAz()
            )
            valid = True
        else:
            mean_altaz = SkyCoord(
                alt=u.Quantity(np.nan, u.deg, copy=False),
                az=u.Quantity(np.nan, u.deg, copy=False),
                frame=AltAz(),
            )
            valid = False

        event.dl2.stereo.geometry[self.algorithm] = ReconstructedGeometryContainer(
            alt=mean_altaz.alt.to(u.deg),
            az=mean_altaz.az.to(u.deg),
            telescopes=ids,
            is_valid=valid,
            prefix=self.algorithm,
        )

    def __call__(self, event: ArrayEventContainer) -> None:
        """
        Calculate the mean prediction for a single array event.
        """
        if self.property == "energy":
            self._combine_energy(event)
        elif self.property == "classification":
            self._combine_classification(event)
        elif self.combine_property == "geometry":
            self._combine_disp(event)
        else:
            raise NotImplementedError(f"Cannot combine {self.property}")

    def predict_table(self, mono_predictions: Table) -> Table:
        """
        Calculates the (array-)event-wise mean.
        Telescope events, that are nan, get discarded.
        This means you might end up with less events if
        all telescope predictions of a shower are invalid.
        """

        prefix = f"{self.prefix}_tel"
        # TODO: Integrate table quality query once its done
        valid = mono_predictions[f"{prefix}_is_valid"]
        valid_predictions = mono_predictions[valid]

        array_events, indices, multiplicity = np.unique(
            mono_predictions[["obs_id", "event_id"]],
            return_inverse=True,
            return_counts=True,
        )
        stereo_table = Table(array_events)
        # copy metadata
        for colname in ("obs_id", "event_id"):
            stereo_table[colname].description = mono_predictions[colname].description

        n_array_events = len(array_events)
        weights = self._calculate_weights(valid_predictions)

        if self.property == "classification":
            if len(valid_predictions) > 0:
                mono_predictions = valid_predictions[f"{prefix}_prediction"]
                stereo_predictions = _weighted_mean_ufunc(
                    mono_predictions, weights, n_array_events, indices[valid]
                )
            else:
                stereo_predictions = np.full(n_array_events, np.nan)

            stereo_table[f"{self.prefix}_prediction"] = stereo_predictions
            stereo_table[f"{self.prefix}_is_valid"] = np.isfinite(stereo_predictions)
            stereo_table[f"{self.prefix}_goodness_of_fit"] = np.nan

        elif self.property == "energy":
            if len(valid_predictions) > 0:
                mono_energies = valid_predictions[f"{prefix}_energy"].quantity.to_value(
                    u.TeV
                )

                if self.log_target:
                    mono_energies = np.log(mono_energies)

                stereo_energy = _weighted_mean_ufunc(
                    mono_energies,
                    weights,
                    n_array_events,
                    indices[valid],
                )
                variance = _weighted_mean_ufunc(
                    (mono_energies - np.repeat(stereo_energy, multiplicity)[valid])
                    ** 2,
                    weights,
                    n_array_events,
                    indices[valid],
                )
                std = np.sqrt(variance)

                if self.log_target:
                    stereo_energy = np.exp(stereo_energy)
                    std = np.exp(std)
            else:
                stereo_energy = np.full(n_array_events, np.nan)
                std = np.full(n_array_events, np.nan)

            stereo_table[f"{self.prefix}_energy"] = u.Quantity(
                stereo_energy, u.TeV, copy=False
            )

            stereo_table[f"{self.prefix}_energy_uncert"] = u.Quantity(
                std, u.TeV, copy=False
            )
<<<<<<< HEAD
            stereo_table[f"{self.algorithm}_is_valid"] = np.isfinite(stereo_energy)
            stereo_table[f"{self.algorithm}_goodness_of_fit"] = np.nan

        elif self.combine_property == "geometry":
            if len(valid_predictions) > 0:
                coord = SkyCoord(
                    alt=valid_predictions[f"{prefix}_alt"],
                    az=valid_predictions[f"{prefix}_az"],
                    frame=AltAz(),
                )
                mono_x, mono_y, mono_z = coord.cartesian.get_xyz()

                stereo_x = _weighted_mean_ufunc(
                    mono_x, weights, n_array_events, indices[valid]
                )
                stereo_y = _weighted_mean_ufunc(
                    mono_y, weights, n_array_events, indices[valid]
                )
                stereo_z = _weighted_mean_ufunc(
                    mono_z, weights, n_array_events, indices[valid]
                )

                mean_cartesian = CartesianRepresentation(
                    x=stereo_x, y=stereo_y, z=stereo_z
                )
                mean_altaz = SkyCoord(
                    mean_cartesian.represent_as(UnitSphericalRepresentation),
                    frame=AltAz(),
                )
            else:
                mean_altaz = SkyCoord(
                    alt=np.full(n_array_events, np.nan),
                    az=np.full(n_array_events, np.nan),
                    frame=AltAz(),
                )

            stereo_table[f"{self.algorithm}_alt"] = mean_altaz.alt.to(u.deg)
            stereo_table[f"{self.algorithm}_alt_uncert"] = u.Quantity(
                np.nan, u.deg, copy=False
            )

            stereo_table[f"{self.algorithm}_az"] = mean_altaz.az.to(u.deg)
            stereo_table[f"{self.algorithm}_az_uncert"] = u.Quantity(
                np.nan, u.deg, copy=False
            )

            stereo_table[f"{self.algorithm}_is_valid"] = np.logical_and(
                np.isfinite(stereo_table[f"{self.algorithm}_alt"]),
                np.isfinite(stereo_table[f"{self.algorithm}_az"]),
            )
            stereo_table[f"{self.algorithm}_goodness_of_fit"] = np.nan

=======
            stereo_table[f"{self.prefix}_is_valid"] = np.isfinite(stereo_energy)
            stereo_table[f"{self.prefix}_goodness_of_fit"] = np.nan
>>>>>>> fe04d103
        else:
            raise NotImplementedError()

        tel_ids = [[] for _ in range(n_array_events)]

        for index, tel_id in zip(indices[valid], valid_predictions["tel_id"]):
            tel_ids[index].append(tel_id)

<<<<<<< HEAD
        stereo_table[f"{self.algorithm}_telescopes"] = tel_ids
        add_defaults_and_meta(
            stereo_table, _containers[self.combine_property], self.algorithm[0]
        )
=======
        stereo_table[f"{self.prefix}_telescopes"] = tel_ids
        add_defaults_and_meta(stereo_table, _containers[self.property], self.prefix)
>>>>>>> fe04d103
        return stereo_table<|MERGE_RESOLUTION|>--- conflicted
+++ resolved
@@ -58,13 +58,6 @@
 
 
 class StereoCombiner(Component):
-<<<<<<< HEAD
-    # TODO: Add quality query (after #1888)
-    algorithm = Unicode().tag(config=True)
-    combine_property = CaselessStrEnum(["energy", "classification", "geometry"]).tag(
-        config=True
-    )
-=======
     """Base Class for algorithms combining telescope-wise predictions to common prediction"""
 
     prefix = Unicode(
@@ -72,10 +65,9 @@
         help="Prefix to be added to the output container / column names",
     ).tag(config=True)
     property = CaselessStrEnum(
-        ["energy", "classification", "direction"],
+        ["energy", "classification", "geometry"],
         help="Whic property is being combined",
     ).tag(config=True)
->>>>>>> fe04d103
 
     @abstractmethod
     def __call__(self, event: ArrayEventContainer) -> None:
@@ -175,12 +167,8 @@
             energy_uncert=u.Quantity(std, u.TeV, copy=False),
             telescopes=ids,
             is_valid=valid,
-            prefix=self.algorithm,
-        )
-<<<<<<< HEAD
-=======
-        event.dl2.stereo.energy[self.prefix].prefix = self.prefix
->>>>>>> fe04d103
+            prefix=self.prefix,
+        )
 
     def _combine_classification(self, event):
         ids = []
@@ -203,14 +191,9 @@
             valid = False
 
         container = ParticleClassificationContainer(
-            prediction=mean, telescopes=ids, is_valid=valid, prefix=self.algorithm
-        )
-<<<<<<< HEAD
-        event.dl2.stereo.classification[self.algorithm] = container
-=======
-        container.prefix = self.prefix
+            prediction=mean, telescopes=ids, is_valid=valid, prefix=self.prefix
+        )
         event.dl2.stereo.classification[self.prefix] = container
->>>>>>> fe04d103
 
     def _combine_disp(self, event):
         ids = []
@@ -219,7 +202,7 @@
         weights = []
 
         for tel_id, dl2 in event.dl2.tel.items():
-            mono = dl2.geometry[self.algorithm]
+            mono = dl2.geometry[self.prefix]
             if mono.is_valid:
                 alt_values.append(mono.alt)
                 az_values.append(mono.az)
@@ -251,12 +234,12 @@
             )
             valid = False
 
-        event.dl2.stereo.geometry[self.algorithm] = ReconstructedGeometryContainer(
+        event.dl2.stereo.geometry[self.prefix] = ReconstructedGeometryContainer(
             alt=mean_altaz.alt.to(u.deg),
             az=mean_altaz.az.to(u.deg),
             telescopes=ids,
             is_valid=valid,
-            prefix=self.algorithm,
+            prefix=self.prefix,
         )
 
     def __call__(self, event: ArrayEventContainer) -> None:
@@ -349,11 +332,10 @@
             stereo_table[f"{self.prefix}_energy_uncert"] = u.Quantity(
                 std, u.TeV, copy=False
             )
-<<<<<<< HEAD
-            stereo_table[f"{self.algorithm}_is_valid"] = np.isfinite(stereo_energy)
-            stereo_table[f"{self.algorithm}_goodness_of_fit"] = np.nan
-
-        elif self.combine_property == "geometry":
+            stereo_table[f"{self.prefix}_is_valid"] = np.isfinite(stereo_energy)
+            stereo_table[f"{self.prefix}_goodness_of_fit"] = np.nan
+
+        elif self.property == "geometry":
             if len(valid_predictions) > 0:
                 coord = SkyCoord(
                     alt=valid_predictions[f"{prefix}_alt"],
@@ -386,26 +368,22 @@
                     frame=AltAz(),
                 )
 
-            stereo_table[f"{self.algorithm}_alt"] = mean_altaz.alt.to(u.deg)
-            stereo_table[f"{self.algorithm}_alt_uncert"] = u.Quantity(
+            stereo_table[f"{self.prefix}_alt"] = mean_altaz.alt.to(u.deg)
+            stereo_table[f"{self.prefix}_alt_uncert"] = u.Quantity(
                 np.nan, u.deg, copy=False
             )
 
-            stereo_table[f"{self.algorithm}_az"] = mean_altaz.az.to(u.deg)
-            stereo_table[f"{self.algorithm}_az_uncert"] = u.Quantity(
+            stereo_table[f"{self.prefix}_az"] = mean_altaz.az.to(u.deg)
+            stereo_table[f"{self.prefix}_az_uncert"] = u.Quantity(
                 np.nan, u.deg, copy=False
             )
 
-            stereo_table[f"{self.algorithm}_is_valid"] = np.logical_and(
-                np.isfinite(stereo_table[f"{self.algorithm}_alt"]),
-                np.isfinite(stereo_table[f"{self.algorithm}_az"]),
-            )
-            stereo_table[f"{self.algorithm}_goodness_of_fit"] = np.nan
-
-=======
-            stereo_table[f"{self.prefix}_is_valid"] = np.isfinite(stereo_energy)
+            stereo_table[f"{self.prefix}_is_valid"] = np.logical_and(
+                np.isfinite(stereo_table[f"{self.prefix}_alt"]),
+                np.isfinite(stereo_table[f"{self.prefix}_az"]),
+            )
             stereo_table[f"{self.prefix}_goodness_of_fit"] = np.nan
->>>>>>> fe04d103
+
         else:
             raise NotImplementedError()
 
@@ -414,13 +392,6 @@
         for index, tel_id in zip(indices[valid], valid_predictions["tel_id"]):
             tel_ids[index].append(tel_id)
 
-<<<<<<< HEAD
-        stereo_table[f"{self.algorithm}_telescopes"] = tel_ids
-        add_defaults_and_meta(
-            stereo_table, _containers[self.combine_property], self.algorithm[0]
-        )
-=======
         stereo_table[f"{self.prefix}_telescopes"] = tel_ids
         add_defaults_and_meta(stereo_table, _containers[self.property], self.prefix)
->>>>>>> fe04d103
         return stereo_table