"""
Component Wrappers around sklearn models
"""
from abc import abstractmethod
from collections import defaultdict

import astropy.units as u
import joblib
import numpy as np
from astropy.table import QTable, Table, vstack
from astropy.utils.decorators import lazyproperty
from sklearn.metrics import accuracy_score, r2_score, roc_auc_score
from sklearn.model_selection import KFold, StratifiedKFold
from sklearn.utils import all_estimators
from tqdm import tqdm

from ..containers import (
    ArrayEventContainer,
    DispContainer,
    ParticleClassificationContainer,
    ReconstructedEnergyContainer,
    ReconstructedGeometryContainer,
)
from ..coordinates.disp import telescope_to_horizontal
from ..core import Component, FeatureGenerator, Provenance, QualityQuery
<<<<<<< HEAD
from ..core.traits import Bool, Dict, Enum, Int, Integer, List, Path, Tuple, Unicode
=======
from ..core.traits import (
    Bool,
    Dict,
    Enum,
    Int,
    Integer,
    List,
    Path,
    TraitError,
    Unicode,
    create_class_enum_trait,
)
>>>>>>> fe04d103
from ..io import write_table
from ..reco import Reconstructor
from .preprocessing import check_valid_rows, collect_features, table_to_float
from .stereo_combination import StereoCombiner
from .utils import add_defaults_and_meta

__all__ = [
    "SKLearnReconstructor",
    "SKLearnRegressionReconstructor",
    "SKLearnClassficationReconstructor",
    "EnergyRegressor",
    "ParticleIdClassifier",
    "DispReconstructor",
]


SUPPORTED_CLASSIFIERS = dict(all_estimators("classifier"))
SUPPORTED_REGRESSORS = dict(all_estimators("regressor"))
SUPPORTED_MODELS = {**SUPPORTED_CLASSIFIERS, **SUPPORTED_REGRESSORS}


def _collect_features(
    event: ArrayEventContainer, tel_id: int, instrument_table: Table
) -> Table:
    """Loop over all containers with features.

    Parameters
    ----------
    event: ArrayEventContainer

    Returns
    -------
    Table
    """
    features = {}

    features.update(
        event.dl1.tel[tel_id].parameters.as_dict(
            add_prefix=True,
            recursive=True,
            flatten=True,
        )
    )
    features.update(
        event.dl2.tel[tel_id].as_dict(
            add_prefix=False,  # would duplicate prefix, as this is part of the name of the container
            recursive=True,
            flatten=True,
        )
    )
    features.update(
        event.dl2.stereo.as_dict(
            add_prefix=False,  # see above
            recursive=True,
            flatten=True,
        )
    )
    features.update(instrument_table.loc[tel_id])

    return Table({k: [v] for k, v in features.items()})


class SKLearnReconstructor(Reconstructor):
    """Base Class for a Machine Learning Based Reconstructor.

    Keeps a dictionary of sklearn models, the current tools are designed
    to train one model per telescope type.

    Models can either be instantiated normally, or they can load themselves
    from a pickled file if the ``load_path`` traitlet is given.
    """

    #: What particle property is being predicted, one of "energy", "direction", "classification"
    property = None
    #: Name of the target column in training table
    target = None

    features = List(Unicode(), help="Features to use for this model").tag(config=True)
    model_config = Dict({}, help="kwargs for the sklearn model").tag(config=True)
    model_cls = Enum(SUPPORTED_MODELS.keys(), default_value=None, allow_none=True).tag(
        config=True
    )

    stereo_combiner_cls = create_class_enum_trait(
        StereoCombiner,
        default_value="StereoMeanCombiner",
        help="Which stereo combination method to use",
    ).tag(config=True)

    load_path = Path(
        default_value=None,
        allow_none=True,
        help="If given, load serialized model from this path",
    ).tag(config=True)

    def __init__(self, subarray=None, models=None, **kwargs):
        # Run the Component __init__ first to handle the configuration
        # and make `self.load_path` available
        Component.__init__(self, **kwargs)

        if self.load_path is None:
            if self.model_cls is None:
                raise TraitError(
                    "Must provide `model_cls` if not loading model from file"
                )

            if subarray is None:
                raise TypeError(
                    "__init__() missing 1 required positional argument: 'subarray'"
                )

            super().__init__(subarray, **kwargs)
            self.subarray = subarray
            self.qualityquery = QualityQuery(parent=self)
            self.generate_features = FeatureGenerator(parent=self)

            # to verify settings
            self._new_model()

            self._models = {} if models is None else models
            self.unit = None
            self.stereo_combiner = StereoCombiner.from_name(
                self.stereo_combiner_cls,
                prefix=self.model_cls,
                property=self.property,
                parent=self,
            )
        else:
            loaded = self.read(self.load_path)
            if (
                subarray is not None
                and loaded.subarray.telescope_types != subarray.telescope_types
            ):
                self.log.warning(
                    "Supplied subarray has different telescopes than subarray loaded from file"
                )
            self.__dict__.update(loaded.__dict__)

    @abstractmethod
    def __call__(self, event: ArrayEventContainer) -> None:
        """Event-wise prediction for the EventSource-Loop.

        Fills the event.dl2.<your-feature>[name] container.

        Parameters
        ----------
        event: ArrayEventContainer
        """

    @abstractmethod
    def predict_table(self, key, table: Table) -> Table:
        """
        Predict on a table of events

        Parameters
        ----------
        table : `~astropy.table.Table`
            Table of features

        Returns
        -------
        table : `~astropy.table.Table`
            Table(s) with predictions, matches the corresponding
            container definition(s)
        """

    def write(self, path):
        Provenance().add_output_file(path, role="ml-models")
        with open(path, "wb") as f:
            joblib.dump(self, f, compress=True)

    @classmethod
    def read(cls, path, **kwargs):
        with open(path, "rb") as f:
            instance = joblib.load(f)

        for attr, value in kwargs.items():
            setattr(instance, attr, value)

        if not isinstance(instance, cls):
            raise TypeError(
                f"{path} did not contain an instance of {cls}, got {instance}"
            )

        Provenance().add_input_file(path, role="ml-model")
        return instance

    @lazyproperty
    def instrument_table(self):
        return QTable(self.subarray.to_table("joined"))

    def _new_model(self):
        return SUPPORTED_MODELS[self.model_cls](**self.model_config)

    def _table_to_X(self, table):
        feature_table = table[self.features]
        valid = check_valid_rows(feature_table, log=self.log)
        X = table_to_float(feature_table[valid])
        return X, valid

    def _table_to_y(self, table, mask=None):
        if self.unit is not None:
            return table[mask][self.target].quantity.to_value(self.unit)
        return np.array(table[self.target][mask])

    def fit(self, key, table):
        """
        Create and fit a new model for ``key`` using the data in ``table``.
        """
        self._models[key] = self._new_model()

        self.unit = table[self.target].unit
        X, valid = self._table_to_X(table)
        y = self._table_to_y(table, mask=valid)
        self._models[key].fit(X, y)

    def __getstate__(self):
        state = self.__dict__.copy()
        state["_trait_values"]["parent"] = None
        state["_trait_notifiers"] = {}
        return state


class SKLearnRegressionReconstructor(SKLearnReconstructor):
    """
    Base class for regression tasks
    """

    model_cls = Enum(
        SUPPORTED_REGRESSORS.keys(),
        default_value=None,
        allow_none=True,
        help="Which scikit-learn regression model to use.",
    ).tag(config=True)

    log_target = Bool(
        default_value=False,
        help="If True, the model is trained to predict the natural logarithm.",
    ).tag(config=True)

    def _predict(self, key, table):
        if key not in self._models:
            raise KeyError(
                f"No model available for key {key},"
                f" available models: {self._models.keys()}"
            )
        X, valid = self._table_to_X(table)
        n_outputs = getattr(self._models[key], "n_outputs_", 1)

        if n_outputs > 1:
            shape = (len(table), n_outputs)
        else:
            shape = (len(table),)

        prediction = np.full(shape, np.nan)
        if np.any(valid):
            valid_predictions = self._models[key].predict(X)

            if self.log_target:
                prediction[valid] = np.exp(valid_predictions)
            else:
                prediction[valid] = valid_predictions

        if self.unit is not None:
            prediction = u.Quantity(prediction, self.unit, copy=False)

        return prediction, valid

    def _table_to_y(self, table, mask=None):
        y = super()._table_to_y(table, mask=mask)

        if self.log_target:
            if np.any(y <= 0):
                raise ValueError("y contains negative values, cannot apply log")

            return np.log(y)
        return y


class SKLearnClassficationReconstructor(SKLearnReconstructor):
    """
    Base class for classification tasks
    """

    model_cls = Enum(
        SUPPORTED_CLASSIFIERS.keys(),
        default_value=None,
        allow_none=True,
        help="Which scikit-learn regression model to use.",
    ).tag(config=True)

    invalid_class = Integer(
        default_value=-1, help="The label to fill in case no prediction could be made"
    ).tag(config=True)

    positive_class = Integer(
        default_value=1,
        help=(
            "The label value of the positive class."
            " ``prediction`` values close to 1.0 mean the event"
            " belonged likely to this class."
        ),
    ).tag(config=True)

    def _predict(self, key, table):
        if key not in self._models:
            raise KeyError(
                f"No model available for key {key},"
                f" available models: {self._models.keys()}"
            )

        X, valid = self._table_to_X(table)
        n_outputs = getattr(self._models[key], "n_outputs_", 1)

        if n_outputs > 1:
            shape = (len(table), n_outputs)
        else:
            shape = (len(table),)

        prediction = np.full(shape, self.invalid_class, dtype=np.int8)
        if np.any(valid):
            prediction[valid] = self._models[key].predict(X)

        return prediction, valid

    def _predict_score(self, key, table):
        if key not in self._models:
            raise KeyError(
                f"No model available for key {key},"
                f" available models: {self._models.keys()}"
            )

        X, valid = self._table_to_X(table)

        n_classes = getattr(self._models[key], "n_classes_", 2)
        n_rows = len(table)
        shape = (n_rows, n_classes) if n_classes > 2 else (n_rows,)

        scores = np.full(shape, np.nan)

        if np.any(valid):
            prediction = self._models[key].predict_proba(X)[:]

            if n_classes > 2:
                scores[valid] = prediction
            else:
                # only return one score for the positive class
                scores[valid] = prediction[:, self._get_positive_index(key)]

        return scores, valid

    def _get_positive_index(self, key):
        return np.nonzero(self._models[key].classes_ == self.positive_class)[0][0]


class EnergyRegressor(SKLearnRegressionReconstructor):
    """
    Use a scikit-learn regression model per telescope type to predict primary energy
    """

    #: Name of the target table column for training
    target = "true_energy"
    property = "energy"

    def __call__(self, event: ArrayEventContainer) -> None:
        """
        Apply model for a single event and fill result into the event container
        """
        for tel_id in event.trigger.tels_with_trigger:
            table = collect_features(event, tel_id, self.instrument_table)
            table = self.generate_features(table)

            passes_quality_checks = self.qualityquery.get_table_mask(table)[0]

            if passes_quality_checks:
                prediction, valid = self._predict(
                    self.subarray.tel[tel_id],
                    table,
                )
                container = ReconstructedEnergyContainer(
                    energy=prediction[0],
                    is_valid=valid[0],
                )
            else:
                container = ReconstructedEnergyContainer(
                    energy=u.Quantity(np.nan, self.unit),
                    is_valid=False,
                )

            container.prefix = f"{self.model_cls}_tel"
            event.dl2.tel[tel_id].energy[self.model_cls] = container

        self.stereo_combiner(event)

    def predict_table(self, key, table: Table) -> Table:
        """Predict on a table of events"""
        table = self.generate_features(table)

        n_rows = len(table)
        energy = u.Quantity(np.full(n_rows, np.nan), self.unit, copy=False)
        is_valid = np.full(n_rows, False)

        valid = self.qualityquery.get_table_mask(table)
        energy[valid], is_valid[valid] = self._predict(key, table[valid])

        result = Table(
            {
                f"{self.model_cls}_tel_energy": energy,
                f"{self.model_cls}_tel_is_valid": is_valid,
            }
        )
        add_defaults_and_meta(
            result,
            ReconstructedEnergyContainer,
            prefix=self.model_cls,
            stereo=False,
        )
        return result


class ParticleIdClassifier(SKLearnClassficationReconstructor):
    """
    Predict dl2 particle classification
    """

    #: Name of the target table column for training
    target = "true_shower_primary_id"
    property = "classification"

    positive_class = Integer(
        default_value=0,
        help="Particle id (in simtel system) of the positive class. Default is 0 for gammas.",
    ).tag(config=True)

    def __call__(self, event: ArrayEventContainer) -> None:
        for tel_id in event.trigger.tels_with_trigger:
            table = collect_features(event, tel_id, self.instrument_table)
            table = self.generate_features(table)
            mask = self.qualityquery.get_table_mask(table)

            if mask[0]:
                prediction, valid = self._predict_score(
                    self.subarray.tel[tel_id],
                    table,
                )

                container = ParticleClassificationContainer(
                    prediction=prediction[0],
                    is_valid=valid[0],
                )
            else:
                container = ParticleClassificationContainer(
                    prediction=np.nan, is_valid=False
                )

            container.prefix = f"{self.model_cls}_tel"
            event.dl2.tel[tel_id].classification[self.model_cls] = container

        self.stereo_combiner(event)

    def predict_table(self, key, table: Table) -> Table:
        """Predict on a table of events"""
        table = self.generate_features(table)

        n_rows = len(table)
        score = np.full(n_rows, np.nan)
        is_valid = np.full(n_rows, False)

        mask = self.qualityquery.get_table_mask(table)
        score[mask], is_valid[mask] = self._predict_score(key, table[mask])

        result = Table(
            {
                f"{self.model_cls}_tel_prediction": score,
                f"{self.model_cls}_tel_is_valid": is_valid,
            }
        )
        add_defaults_and_meta(
            result, ParticleClassificationContainer, prefix=self.model_cls, stereo=False
        )
        return result


class DispReconstructor(Reconstructor):
    """
    Predict absolute value and sign for disp origin reconstruction for each telescope.
    """

    prefix = Unicode(default_value="disp", allow_none=False).tag(config=True)
    features = List(Unicode(), help="Features to use for both models").tag(config=True)

    norm_target = "true_norm"
    norm_config = Dict({}, help="kwargs for the sklearn regressor").tag(config=True)
    norm_cls = Enum(
        SUPPORTED_REGRESSORS.keys(),
        default_value=None,
        allow_none=False,
        help="Which scikit-learn regression model to use.",
    ).tag(config=True)
    norm_log_target = Bool(
        default_value=False,
        help="If True, the norm model is trained to predict the natural logarithm.",
    ).tag(config=True)

    sign_target = "true_sign"
    sign_config = Dict({}, help="kwargs for the sklearn classifier").tag(config=True)
    sign_cls = Enum(
        SUPPORTED_CLASSIFIERS.keys(),
        default_value=None,
        allow_none=False,
        help="Which scikit-learn classification model to use.",
    ).tag(config=True)
    sign_invalid_class = Integer(
        default_value=0,
        help="The label to fill in case no sign prediction could be made",
    ).tag(config=True)

    def __init__(self, subarray, norm_models=None, sign_models=None, **kwargs):
        super().__init__(subarray, **kwargs)
        self.subarray = subarray
        self.qualityquery = QualityQuery(parent=self)
        self.generate_features = FeatureGenerator(parent=self)

        # to verify settings
        self._new_models()

        self._norm_models = {} if norm_models is None else norm_models
        self._sign_models = {} if sign_models is None else sign_models
        self.norm_unit = None

    def _new_models(self):
        norm_regressor = SUPPORTED_REGRESSORS[self.norm_cls](**self.norm_config)
        sign_classifier = SUPPORTED_CLASSIFIERS[self.sign_cls](**self.sign_config)
        return norm_regressor, sign_classifier

    def _table_to_X(self, table):
        feature_table = table[self.features]
        valid = check_valid_rows(feature_table, log=self.log)
        X = table_to_float(feature_table[valid])
        return X, valid

    def _table_to_y(self, table, mask=None):
        if self.norm_unit is not None:
            norm_y = table[mask][self.norm_target].quantity.to_value(self.norm_unit)
        else:
            norm_y = np.array(table[self.norm_target][mask])

        if self.norm_log_target:
            if np.any(norm_y <= 0):
                raise ValueError("norm_y contains negative values, cannot apply log")
            norm_y = np.log(norm_y)

        sign_y = np.array(table[self.sign_target][mask])
        return norm_y, sign_y

    def fit(self, key, table):
        """
        Create and fit new models for ``key`` using the data in ``table``.
        """
        self._norm_models[key], self._sign_models[key] = self._new_models()

        self.norm_unit = table[self.norm_target].unit
        X, valid = self._table_to_X(table)
        norm_y, sign_y = self._table_to_y(table, mask=valid)
        self._norm_models[key].fit(X, norm_y)
        self._sign_models[key].fit(X, sign_y)

    def write(self, path):
        Provenance().add_output_file(path, role="ml-models")
        with open(path, "wb") as f:
            joblib.dump(self, f, compress=True)

    @classmethod
    def read(cls, path, **kwargs):
        with open(path, "rb") as f:
            instance = joblib.load(f)

        for attr, value in kwargs.items():
            setattr(instance, attr, value)

        if not isinstance(instance, cls):
            raise TypeError(
                f"{path} did not contain an instance of {cls}, got {instance}"
            )

        Provenance().add_input_file(path, role="ml-models")
        return instance

    @lazyproperty
    def instrument_table(self):
        return self.subarray.to_table("joined")

    def _predict(self, key, table):
        if key not in self._norm_models:
            raise KeyError(
                f"No regressor available for key {key},"
                f" available regressors: {self._norm_models.keys()}"
            )
        if key not in self._sign_models:
            raise KeyError(
                f"No classifier available for key {key},"
                f" available classifiers: {self._sign_models.keys()}"
            )
        X, valid = self._table_to_X(table)
        norm_prediction = np.full(len(table), np.nan)
        sign_prediction = np.full(len(table), self.sign_invalid_class, dtype=np.int8)

        if np.any(valid):
            valid_norms = self._norm_models[key].predict(X)

            if self.norm_log_target:
                norm_prediction[valid] = np.exp(valid_norms)
            else:
                norm_prediction[valid] = valid_norms

            sign_prediction[valid] = self._sign_models[key].predict(X)

        if self.norm_unit is not None:
            norm_prediction = u.Quantity(norm_prediction, self.norm_unit, copy=False)

        return norm_prediction, sign_prediction, valid

    def __call__(self, event: ArrayEventContainer) -> None:
        """Event-wise prediction for the EventSource-Loop.

        Fills the event.dl2.tel[tel_id].disp[prefix] container
        and event.dl2.tel[tel_id].geometry[prefix] container.

        Parameters
        ----------
        event: ArrayEventContainer
        """
        for tel_id in event.trigger.tels_with_trigger:
            table = _collect_features(event, tel_id, self.instrument_table)
            table = self.generate_features(table)

            passes_quality_checks = self.qualityquery.get_table_mask(table)[0]

            if passes_quality_checks:
                norm, sign, valid = self._predict(self.subarray.tel[tel_id], table)
                disp_container = DispContainer(
                    norm=norm[0],
                    sign=sign[0],
                    is_valid=valid[0],
                )

                if valid:
                    disp = norm * sign

                    fov_lon = event.dl1.tel[
                        tel_id
                    ].parameters.hillas.fov_lon + disp * np.cos(
                        event.dl1.tel[tel_id].parameters.hillas.psi.to(u.rad)
                    )
                    fov_lat = event.dl1.tel[
                        tel_id
                    ].parameters.hillas.fov_lat + disp * np.sin(
                        event.dl1.tel[tel_id].parameters.hillas.psi.to(u.rad)
                    )
                    alt, az = telescope_to_horizontal(
                        lon=fov_lon,
                        lat=fov_lat,
                        pointing_alt=event.pointing.tel[tel_id].altitude.to(u.deg),
                        pointing_az=event.pointing.tel[tel_id].azimuth.to(u.deg),
                    )

                    altaz_container = ReconstructedGeometryContainer(
                        alt=alt[0], az=az[0], is_valid=True
                    )

                else:
                    altaz_container = ReconstructedGeometryContainer(
                        alt=u.Quantity(np.nan, u.deg, copy=False),
                        az=u.Quantity(np.nan, u.deg, copy=False),
                        is_valid=False,
                    )
            else:
                disp_container = DispContainer(
                    norm=u.Quantity(np.nan, self.norm_unit),
                    sign=self.sign_invalid_class,
                    is_valid=False,
                )
                altaz_container = ReconstructedGeometryContainer(
                    alt=u.Quantity(np.nan, u.deg, copy=False),
                    az=u.Quantity(np.nan, u.deg, copy=False),
                    is_valid=False,
                )

            disp_container.prefix = f"{self.prefix}_tel"
            altaz_container.prefix = f"{self.prefix}_tel"
            event.dl2.tel[tel_id].disp[self.prefix] = disp_container
            event.dl2.tel[tel_id].geometry[self.prefix] = altaz_container

    def predict_table(
        self, key, table: Table, pointing_altitude, pointing_azimuth
    ) -> Tuple(Table, Table):
        """Predict on a table of events

        Parameters
        ----------
        table : `~astropy.table.Table`
            Table of features

        Returns
        -------
        disp_table : `~astropy.table.Table`
            Table with disp predictions, matches the corresponding
            container definition
        altaz_table : `~astropy.table.Table`
            Table with resulting predictions of horizontal coordinates
        """
        # Pointing information is a temporary solution for simulations using a single pointing position
        table = self.generate_features(table)

        n_rows = len(table)
        norm = u.Quantity(np.full(n_rows, np.nan), self.norm_unit, copy=False)
        sign = np.full(n_rows, self.sign_invalid_class, dtype=np.int8)
        is_valid = np.full(n_rows, False)

        valid = self.qualityquery.get_table_mask(table)
        norm[valid], sign[valid], is_valid[valid] = self._predict(key, table[valid])

        disp_result = Table(
            {
                f"{self.prefix}_tel_norm": norm,
                f"{self.prefix}_tel_sign": sign,
                f"{self.prefix}_tel_is_valid": is_valid,
            }
        )
        add_defaults_and_meta(
            disp_result,
            DispContainer,
            prefix=self.prefix,
            stereo=False,
        )

        disp = norm * sign

        fov_lon = table["hillas_fov_lon"] + disp * np.cos(table["hillas_psi"].to(u.rad))
        fov_lat = table["hillas_fov_lat"] + disp * np.sin(table["hillas_psi"].to(u.rad))

        alt, az = telescope_to_horizontal(
            lon=fov_lon,
            lat=fov_lat,
            pointing_alt=pointing_altitude,
            pointing_az=pointing_azimuth,
        )

        altaz_result = Table(
            {
                f"{self.prefix}_tel_alt": alt,
                f"{self.prefix}_tel_az": az,
                f"{self.prefix}_tel_is_valid": is_valid,
            }
        )
        add_defaults_and_meta(
            altaz_result,
            ReconstructedGeometryContainer,
            prefix=self.prefix,
            stereo=False,
        )

        return disp_result, altaz_result

    def __getstate__(self):
        state = self.__dict__.copy()
        state["_trait_values"]["parent"] = None
        state["_trait_notifiers"] = {}
        return state


class CrossValidator(Component):
    n_cross_validations = Int(5).tag(config=True)
    output_path = Path(
        default_value=None,
        allow_none=True,
        directory_ok=False,
    ).tag(config=True)
    rng_seed = Int(default_value=1337, help="Seed for the random number generator").tag(
        config=True
    )
    overwrite = Bool(default_value=False).tag(config=True)

    def __init__(self, model_component, **kwargs):
        super().__init__(**kwargs)
        self.cv_predictions = {}
        self.model_component = model_component
        self.rng = np.random.default_rng(self.rng_seed)

        if isinstance(self.model_component, SKLearnClassficationReconstructor):
            self.cross_validate = self._cross_validate_classification
            self.split_data = StratifiedKFold
        elif isinstance(self.model_component, SKLearnRegressionReconstructor):
            self.cross_validate = self._cross_validate_regressor
            self.split_data = KFold
        elif isinstance(self.model_component, DispReconstructor):
            self.cross_validate = self._cross_validate_disp
            self.split_data = StratifiedKFold
        else:
            raise KeyError(
                "Unsupported Model of type %s supplied", self.model_component
            )

    def __call__(self, telescope_type, table):
        if len(table) <= self.n_cross_validations:
            raise ValueError(f"Too few events for {telescope_type}.")

        self.log.info(
            "Starting cross-validation with %d folds for type %s.",
            self.n_cross_validations,
            telescope_type,
        )

        scores = defaultdict(list)
        predictions = []

        kfold = self.split_data(
            n_splits=self.n_cross_validations,
            shuffle=True,
            # sklearn does not support numpy's new random API yet
            random_state=self.rng.integers(0, 2**31 - 1),
        )

        if isinstance(self.model_component, DispReconstructor):
            cv_it = kfold.split(table, table[self.model_component.sign_target])
        else:
            cv_it = kfold.split(table, table[self.model_component.target])

        for fold, (train_indices, test_indices) in enumerate(
            tqdm(
                cv_it,
                total=self.n_cross_validations,
                desc=f"Cross Validation for {telescope_type}",
            ),
        ):
            train = table[train_indices]
            test = table[test_indices]

            if isinstance(self.model_component, DispReconstructor):
                (
                    cv_prediction_norm,
                    cv_prediction_sign,
                    truth_norm,
                    truth_sign,
                    metrics,
                ) = self.cross_validate(telescope_type, train, test)

                predictions.append(
                    Table(
                        {
                            "cv_fold": np.full(len(truth_norm), fold, dtype=np.uint8),
                            "tel_type": [str(telescope_type)] * len(truth_norm),
                            "norm_predictions": cv_prediction_norm,
                            "norm_truth": truth_norm,
                            "sign_predictions": cv_prediction_sign,
                            "sign_truth": truth_sign,
                            "true_energy": test["true_energy"],
                        }
                    )
                )

            else:
                cv_prediction, truth, metrics = self.cross_validate(
                    telescope_type, train, test
                )
                predictions.append(
                    Table(
                        {
                            "cv_fold": np.full(len(truth), fold, dtype=np.uint8),
                            "tel_type": [str(telescope_type)] * len(truth),
                            "predictions": cv_prediction,
                            "truth": truth,
                            "true_energy": test["true_energy"],
                        }
                    )
                )

            for metric, value in metrics.items():
                scores[metric].append(value)

        for metric, cv_values in scores.items():
            cv_values = np.array(cv_values)
            with np.printoptions(precision=4):
                self.log.info(
                    "Mean %s score from CV: %.4f ± %.4f",
                    metric,
                    cv_values.mean(),
                    cv_values.std(),
                )
        self.cv_predictions[telescope_type] = vstack(predictions)

    def _cross_validate_regressor(self, telescope_type, train, test):
        regressor = self.model_component
        regressor.fit(telescope_type, train)
        prediction, _ = regressor._predict(telescope_type, test)
        truth = test[regressor.target]
        r2 = r2_score(truth, prediction)
        return prediction, truth, {"R^2": r2}

    def _cross_validate_classification(self, telescope_type, train, test):
        classifier = self.model_component
        classifier.fit(telescope_type, train)
        prediction, _ = classifier._predict_score(telescope_type, test)
        truth = np.where(
            test[classifier.target] == classifier.positive_class,
            1,
            0,
        )
        roc_auc = roc_auc_score(truth, prediction)
        return prediction, truth, {"ROC AUC": roc_auc}

    def _cross_validate_disp(self, telescope_type, train, test):
        models = self.model_component
        models.fit(telescope_type, train)

        norm_prediction, sign_prediction, _ = models._predict(telescope_type, test)
        norm_truth = test[models.norm_target]
        sign_truth = test[models.sign_target]
        r2 = r2_score(norm_truth, norm_prediction)
        accuracy = accuracy_score(sign_truth, sign_prediction)

        return (
            norm_prediction,
            sign_prediction,
            norm_truth,
            sign_truth,
            {"R^2": r2, "accuracy": accuracy},
        )

    def write(self):
        Provenance().add_output_file(self.output_path, role="ml-cross-validation")
        for tel_type, results in self.cv_predictions.items():
            write_table(
                results,
                self.output_path,
                f"/cv_predictions_{tel_type}",
                overwrite=self.overwrite,
            )<|MERGE_RESOLUTION|>--- conflicted
+++ resolved
@@ -23,9 +23,6 @@
 )
 from ..coordinates.disp import telescope_to_horizontal
 from ..core import Component, FeatureGenerator, Provenance, QualityQuery
-<<<<<<< HEAD
-from ..core.traits import Bool, Dict, Enum, Int, Integer, List, Path, Tuple, Unicode
-=======
 from ..core.traits import (
     Bool,
     Dict,
@@ -35,10 +32,10 @@
     List,
     Path,
     TraitError,
+    Tuple,
     Unicode,
     create_class_enum_trait,
 )
->>>>>>> fe04d103
 from ..io import write_table
 from ..reco import Reconstructor
 from .preprocessing import check_valid_rows, collect_features, table_to_float
@@ -111,7 +108,7 @@
     from a pickled file if the ``load_path`` traitlet is given.
     """
 
-    #: What particle property is being predicted, one of "energy", "direction", "classification"
+    #: What particle property is being predicted, one of "energy", "geometry", "classification"
     property = None
     #: Name of the target column in training table
     target = None
@@ -527,6 +524,7 @@
     Predict absolute value and sign for disp origin reconstruction for each telescope.
     """
 
+    property = "geometry"
     prefix = Unicode(default_value="disp", allow_none=False).tag(config=True)
     features = List(Unicode(), help="Features to use for both models").tag(config=True)
 
@@ -535,9 +533,10 @@
     norm_cls = Enum(
         SUPPORTED_REGRESSORS.keys(),
         default_value=None,
-        allow_none=False,
+        allow_none=True,
         help="Which scikit-learn regression model to use.",
     ).tag(config=True)
+
     norm_log_target = Bool(
         default_value=False,
         help="If True, the norm model is trained to predict the natural logarithm.",
@@ -548,26 +547,70 @@
     sign_cls = Enum(
         SUPPORTED_CLASSIFIERS.keys(),
         default_value=None,
-        allow_none=False,
+        allow_none=True,
         help="Which scikit-learn classification model to use.",
     ).tag(config=True)
+
     sign_invalid_class = Integer(
         default_value=0,
         help="The label to fill in case no sign prediction could be made",
     ).tag(config=True)
 
+    stereo_combiner_cls = create_class_enum_trait(
+        StereoCombiner,
+        default_value="StereoMeanCombiner",
+        help="Which stereo combination method to use",
+    ).tag(config=True)
+
+    load_path = Path(
+        default_value=None,
+        allow_none=True,
+        help="If given, load serialized model from this path",
+    ).tag(config=True)
+
     def __init__(self, subarray, norm_models=None, sign_models=None, **kwargs):
-        super().__init__(subarray, **kwargs)
-        self.subarray = subarray
-        self.qualityquery = QualityQuery(parent=self)
-        self.generate_features = FeatureGenerator(parent=self)
-
-        # to verify settings
-        self._new_models()
-
-        self._norm_models = {} if norm_models is None else norm_models
-        self._sign_models = {} if sign_models is None else sign_models
-        self.norm_unit = None
+        # Run the Component __init__ first to handle the configuration
+        # and make `self.load_path` available
+        Component.__init__(self, **kwargs)
+
+        if self.load_path is None:
+            if self.norm_cls is None or self.sign_cls is None:
+                raise TraitError(
+                    "Must provide `norm_cls` and `sign_cls` if not loading form file"
+                )
+
+            if subarray is None:
+                raise TypeError(
+                    "__init__() missing 1 required positional argument: 'subarray'"
+                )
+
+            super().__init__(subarray, **kwargs)
+            self.subarray = subarray
+            self.qualityquery = QualityQuery(parent=self)
+            self.generate_features = FeatureGenerator(parent=self)
+
+            # to verify settings
+            self._new_models()
+
+            self._norm_models = {} if norm_models is None else norm_models
+            self._sign_models = {} if sign_models is None else sign_models
+            self.norm_unit = None
+            self.stereo_combiner = StereoCombiner.from_name(
+                self.stereo_combiner_cls,
+                prefix=self.prefix,
+                property=self.property,
+                parent=self,
+            )
+        else:
+            loaded = self.read(self.load_path)
+            if (
+                subarray is not None
+                and loaded.subarray.telescope_types != subarray.telescope_types
+            ):
+                self.log.warning(
+                    "Supplied subarray has different telescopes than subarray loaded form file"
+                )
+            self.__dict__.update(loaded.__dict__)
 
     def _new_models(self):
         norm_regressor = SUPPORTED_REGRESSORS[self.norm_cls](**self.norm_config)
@@ -732,6 +775,8 @@
             event.dl2.tel[tel_id].disp[self.prefix] = disp_container
             event.dl2.tel[tel_id].geometry[self.prefix] = altaz_container
 
+        self.stereo_combiner(event)
+
     def predict_table(
         self, key, table: Table, pointing_altitude, pointing_azimuth
     ) -> Tuple(Table, Table):
