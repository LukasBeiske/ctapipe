--- conflicted
+++ resolved
@@ -303,21 +303,15 @@
 
         # Loops over telescopes in event
         for tel in hillas_parameters.keys():
-<<<<<<< HEAD
-            cen_x = hillas_parameters[tel].cen_x
-            cen_y = hillas_parameters[tel].cen_y
+            cen_x = hillas_parameters[tel].x
+            cen_y = hillas_parameters[tel].y
 
             cf = CameraFrame(focal_length=focal_lengths[tel])
             cog = SkyCoord(x=cen_x, y=cen_y, frame=cf).transform_to(nominal_frame)
 
             cog_x.append(cog.x.to(u.rad).value)
             cog_y.append(cog.y.to(u.rad).value)
-            amp.append(hillas_parameters[tel].size)
-=======
-            cog_x.append(hillas_parameters[tel].x.to(u.rad).value)
-            cog_y.append(hillas_parameters[tel].y.to(u.rad).value)
             amp.append(hillas_parameters[tel].intensity)
->>>>>>> 37652e60
 
             tx.append(tel_x[tel].to(u.m).value)
             ty.append(tel_y[tel].to(u.m).value)
