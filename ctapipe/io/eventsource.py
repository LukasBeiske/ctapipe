"""
Handles reading of different event/waveform containing files
"""
import warnings
from abc import abstractmethod
from typing import Dict, Generator, List, Tuple

from traitlets.config.loader import LazyConfigValue

<<<<<<< HEAD
from ctapipe.atmosphere import AtmosphereDensityProfile

from ..containers import ArrayEventContainer
=======
from ..containers import (
    ArrayEventContainer,
    ObservationBlockContainer,
    SchedulingBlockContainer,
    SimulationConfigContainer,
)
>>>>>>> 4739e131
from ..core import Provenance, ToolConfigurationError
from ..core.component import Component, find_config_in_hierarchy, non_abstract_children
from ..core.traits import CInt, Int, Path, Set, TraitError, Undefined
from ..instrument import SubarrayDescription
from .datalevels import DataLevel

__all__ = ["EventSource"]


class EventSource(Component):
    """
    Parent class for EventSources.

    EventSources read input files and generate `~ctapipe.containers.ArrayEventContainer`
    instances when iterated over.

    A new EventSource should be created for each type of event file read
    into ctapipe, e.g. sim_telarray files are read by the `~ctapipe.io.SimTelEventSource`.

    EventSource provides a common high-level interface for accessing event
    information from different data sources (simulation or different camera
    file formats). Creating an EventSource for a new
    file format or other event source ensures that data can be accessed in a common way,
    irregardless of the file format or data origin.

    EventSource itself is an abstract class, but will create an
    appropriate subclass if a compatible source is found for the given
    ``input_url``.

    >>> EventSource(input_url="dataset://gamma_prod5.simtel.zst")
    <ctapipe.io.simteleventsource.SimTelEventSource ...>

    An ``EventSource`` can also be created through the configuration system,
    by passing ``config`` or ``parent`` as appropriate.
    E.g. if using ``EventSource`` inside of a ``Tool``, you would do:
    >>> self.source = EventSource(parent=self) # doctest: +SKIP

    To loop through the events in a file:
    >>> source = EventSource(input_url="dataset://gamma_prod5.simtel.zst", max_events=2)
    >>> for event in source:
    ...     print(event.count)
    0
    1

    **NOTE**: Every time a new loop is started through the source,
    it tries to restart from the first event, which might not be supported
    by the event source.

    It is encouraged to use ``EventSource`` in a context manager to ensure
    the correct cleanups are performed when you are finished with the source:

    >>> with EventSource(input_url="dataset://gamma_prod5.simtel.zst", max_events=2) as source:
    ...    for event in source:
    ...        print(event.count)
    0
    1

    **NOTE**: For effiency reasons, most sources only use a single ``ArrayEvent`` instance
    and update it with new data on iteration, which might lead to surprising
    behaviour if you want to access multiple events at the same time.
    To keep an event and prevent its data from being overwritten with the next event's data,
    perform a deepcopy: ``some_special_event = copy.deepcopy(event)``.


    Attributes
    ----------
    input_url : str
        Path to the input event file.
    max_events : int
        Maximum number of events to loop through in generator
    allowed_tels: Set or None
        Ids of the telescopes to be included in the data.
        If given, only this subset of telescopes will be present in the
        generated events. If None, all available telescopes are used.
    """

    input_url = Path(help="Path to the input file containing events.").tag(config=True)

    max_events = Int(
        None,
        allow_none=True,
        help="Maximum number of events that will be read from the file",
    ).tag(config=True)

    allowed_tels = Set(
        trait=CInt(),
        default_value=None,
        allow_none=True,
        help=(
            "list of allowed tel_ids, others will be ignored. "
            "If None, all telescopes in the input stream "
            "will be included"
        ),
    ).tag(config=True)

    def __new__(cls, input_url=Undefined, config=None, parent=None, **kwargs):
        """
        Returns a compatible subclass for given input url, either
        directly or via config / parent
        """
        # needed to break recursion, as __new__ of subclass will also
        # call this method
        if cls is not EventSource:
            return super().__new__(cls)

        # check we have at least one of these to be able to determine the subclass
        if input_url in {None, Undefined} and config is None and parent is None:
            raise ValueError("One of `input_url`, `config`, `parent` is required")

        if input_url in {None, Undefined}:
            input_url = cls._find_input_url_in_config(config=config, parent=parent)

        subcls = cls._find_compatible_source(input_url)
        return super().__new__(subcls)

    def __init__(self, input_url=None, config=None, parent=None, **kwargs):
        """
        Class to handle generic input files. Enables obtaining the "source"
        generator, regardless of the type of file (either hessio or camera
        file).

        Parameters
        ----------
        config : traitlets.loader.Config
            Configuration specified by config file or cmdline arguments.
            Used to set traitlet values.
            Set to None if no configuration to pass.
        tool : ctapipe.core.Tool
            Tool executable that is calling this component.
            Passes the correct logger to the component.
            Set to None if no Tool to pass.
        kwargs
        """
        # traitlets differentiates between not getting the kwarg
        # and getting the kwarg with a None value.
        # the latter overrides the value in the config with None, the former
        # enables getting it from the config.
        if input_url not in {None, Undefined}:
            kwargs["input_url"] = input_url

        super().__init__(config=config, parent=parent, **kwargs)

        self.metadata = dict(is_simulation=False)
        self.log.info(f"INPUT PATH = {self.input_url}")

        if self.max_events:
            self.log.info(f"Max events being read = {self.max_events}")

        Provenance().add_input_file(str(self.input_url), role="DL0/Event")

    @staticmethod
    @abstractmethod
    def is_compatible(file_path):
        """
        Abstract method to be defined in child class.

        Perform a set of checks to see if the input file is compatible
        with this file event_source.

        Parameters
        ----------
        file_path : str
            File path to the event file.

        Returns
        -------
        compatible : bool
            True if file is compatible, False if it is incompatible
        """

    @property
    def is_stream(self):
        """
        Bool indicating if input is a stream. If it is then it is incompatible
        with `ctapipe.io.eventseeker.EventSeeker`.

        TODO: Define a method to detect if it is a stream

        Returns
        -------
        bool
            If True, then input is a stream.
        """
        return False

    @property
    @abstractmethod
    def subarray(self) -> SubarrayDescription:
        """
        Obtain the subarray from the EventSource

        Returns
        -------
        ctapipe.instrument.SubarrayDecription

        """

    @property
    def simulation_config(self) -> Dict[int, SimulationConfigContainer]:
        """The simulation configurations of all observations provided by the
        EventSource, or None if the source does not provide simulated data

        Returns
        -------
        Dict[int,ctapipe.containers.SimulationConfigContainer] | None
        """
        return None

    @property
    @abstractmethod
    def observation_blocks(self) -> Dict[int, ObservationBlockContainer]:
        """
        Obtain the ObservationConfigurations from the EventSource, indexed by obs_id
        """
        pass

    @property
    @abstractmethod
    def scheduling_blocks(self) -> Dict[int, SchedulingBlockContainer]:
        """
        Obtain the ObservationConfigurations from the EventSource, indexed by obs_id
        """
        pass

    @property
    @abstractmethod
    def is_simulation(self) -> bool:
        """
        Whether the currently opened file is simulated

        Returns
        -------
        bool

        """

    @property
    @abstractmethod
    def datalevels(self) -> Tuple[DataLevel]:
        """
        The datalevels provided by this event source

        Returns
        -------
        tuple[ctapipe.io.DataLevel]
        """

    def has_any_datalevel(self, datalevels) -> bool:
        """
        Check if any of `datalevels` is in self.datalevels

        Parameters
        ----------
        datalevels: Iterable
            Iterable of datalevels
        """
        return any(dl in self.datalevels for dl in datalevels)

    @property
    def obs_ids(self) -> List[int]:
        """
        The observation ids of the runs located in the file
        Unmerged files should only contain a single obs id.

        Returns
        -------
        list[int]
        """
        return list(self.observation_blocks.keys())

    @property
    def atmosphere_density_profile(self) -> AtmosphereDensityProfile:
        """atmosphere density profile that can be integrated to
        convert between h_max and X_max.  This should correspond
        either to what was used in a simualtion, or a measurment
        for use with observed data.

        Returns
        -------
        AtmosphereDensityProfile:
           profile to be used
        """
        return None

    @abstractmethod
    def _generator(self) -> Generator[ArrayEventContainer, None, None]:
        """
        Abstract method to be defined in child class.

        Generator where the filling of the `ctapipe.containers` occurs.

        Returns
        -------
        generator
        """

    def __iter__(self):
        """
        Generator that iterates through `_generator`, but keeps track of
        `self.max_events`.

        Returns
        -------
        generator
        """
        for event in self._generator():
            yield event
            if self.max_events and event.count >= self.max_events - 1:
                break

    def __enter__(self):
        return self

    def __exit__(self, exc_type, exc_val, exc_tb):
        pass

    @classmethod
    def _find_compatible_source(cls, input_url):
        if input_url == "" or input_url in {None, Undefined}:
            raise ToolConfigurationError("EventSource: No input_url was specified")

        # validate input url with the traitel validate method
        # to make sure it's compatible and to raise the correct error
        input_url = EventSource.input_url.validate(obj=None, value=input_url)

        available_classes = non_abstract_children(cls)

        for subcls in available_classes:
            try:
                if subcls.is_compatible(input_url):
                    return subcls
            except Exception as e:
                warnings.warn(f"{subcls.__name__}.is_compatible raised exception: {e}")

        # provide a more helpful error for non-existing input_url
        if not input_url.exists():
            raise TraitError(
                f"input_url {input_url} is not an existing file "
                " and no EventSource implementation claimed compatibility"
            )

        raise ValueError(
            "Cannot find compatible EventSource for \n"
            "\turl:{}\n"
            "in available EventSources:\n"
            "\t{}".format(input_url, [c.__name__ for c in available_classes])
        )

    @classmethod
    def from_url(cls, input_url, **kwargs):
        """
        Find compatible EventSource for input_url via the `is_compatible`
        method of the EventSource

        Parameters
        ----------
        input_url : str
            Filename or URL pointing to an event file
        kwargs
            Named arguments for the EventSource

        Returns
        -------
        instance
            Instance of a compatible EventSource subclass
        """
        subcls = cls._find_compatible_source(input_url)
        return subcls(input_url=input_url, **kwargs)

    @classmethod
    def _find_input_url_in_config(cls, config=None, parent=None):
        if config is None and parent is None:
            raise ValueError("One of config or parent must be provided")

        if config is not None and parent is not None:
            raise ValueError("Only one of config or parent must be provided")

        input_url = None

        # config was passed
        if config is not None:
            if not isinstance(config.input_url, LazyConfigValue):
                input_url = config.input_url
            elif not isinstance(config.EventSource.input_url, LazyConfigValue):
                input_url = config.EventSource.input_url
            else:
                input_url = cls.input_url.default_value

        # parent was passed
        else:
            # first look at appropriate position in the config hierarcy
            input_url = find_config_in_hierarchy(parent, "EventSource", "input_url")

            # if not found, check top level
            if isinstance(input_url, LazyConfigValue):
                if not isinstance(parent.config.EventSource.input_url, LazyConfigValue):
                    input_url = parent.config.EventSource.input_url
                else:
                    input_url = cls.input_url.default_value

        return input_url

    @classmethod
    def from_config(cls, config=None, parent=None, **kwargs):
        """
        Find compatible EventSource for the EventSource.input_url traitlet
        specified via the config.

        This method is typically used in Tools, where the input_url is chosen via
        the command line using the traitlet configuration system.

        Parameters
        ----------
        config : traitlets.config.loader.Config
            Configuration created in the Tool
        kwargs
            Named arguments for the EventSource

        Returns
        -------
        instance
            Instance of a compatible EventSource subclass
        """
        input_url = cls._find_input_url_in_config(config=config, parent=parent)
        return cls.from_url(input_url, config=config, parent=parent, **kwargs)

    def close(self):
        """Close this event source.

        No-op by default. Should be overriden by sources needing a cleanup-step
        """
        pass<|MERGE_RESOLUTION|>--- conflicted
+++ resolved
@@ -7,18 +7,14 @@
 
 from traitlets.config.loader import LazyConfigValue
 
-<<<<<<< HEAD
 from ctapipe.atmosphere import AtmosphereDensityProfile
 
-from ..containers import ArrayEventContainer
-=======
 from ..containers import (
     ArrayEventContainer,
     ObservationBlockContainer,
     SchedulingBlockContainer,
     SimulationConfigContainer,
 )
->>>>>>> 4739e131
 from ..core import Provenance, ToolConfigurationError
 from ..core.component import Component, find_config_in_hierarchy, non_abstract_children
 from ..core.traits import CInt, Int, Path, Set, TraitError, Undefined
