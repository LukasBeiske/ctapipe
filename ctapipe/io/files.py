"""
low-level utility functions for dealing with data files
"""

import os
from os.path import basename, splitext, dirname, join, exists
from astropy import log
import numpy as np
from copy import deepcopy


def get_file_type(filename):
    """
    Returns a string with the type of the given file (guessed from the
    extension). The '.gz' or '.bz2' compression extensions are
    ignored.

    >>> get_file_type('myfile.fits.gz')
    'fits'

    """
    root, ext = os.path.splitext(filename)
    if ext in ['.gz', '.bz2']:
        ext = os.path.splitext(root)[1]

    ext = ext[1:]  # strip off leading '.'

    # special cases:
    if ext in ['fit', 'FITS', 'FIT']:
        ext = 'fits'

    return ext


# Placed here to avoid error from recursive import
from ctapipe.utils.datasets import get_path
from ctapipe.io.hessio import hessio_event_source


<<<<<<< HEAD
def targetio_source(filepath, max_events=None, requested_event=None,
                    request_event_id=False):
=======
def targetio_source(filepath, max_events=None, allowed_tels=None,
                    requested_event=None, use_event_id=False):
>>>>>>> 399fdd33
    """
    Temporary function to return a "source" generator from a targetio file,
    only if targetpipe exists on this python interpreter.

    Parameters
    ----------
    filepath : string
        Filepath for the input targetio file
    max_events : int
        Maximum number of events to read
<<<<<<< HEAD
    requested_event : int
        Seek to a paricular event index
    request_event_id : bool
=======
    allowed_tels : list[int]
        select only a subset of telescope, if None, all are read.
    requested_event : int
        Seek to a paricular event index
    use_event_id : bool
>>>>>>> 399fdd33
        If True ,'requested_event' now seeks for a particular event id instead
        of index

    Returns
    -------
    source : generator
        A generator that can be iterated over to obtain events, obtained from
        a targetio file.
    """

    # Check targetpipe is installed
    try:
        import importlib
        targetpipe_spec = importlib.util.find_spec("targetpipe")
        found = targetpipe_spec is not None
        if found:
            from targetpipe.io.targetio import targetio_event_source
            return targetio_event_source(filepath, max_events=max_events,
<<<<<<< HEAD
                                         requested_event=None,
                                         request_event_id=False)
=======
                                         allowed_tels=allowed_tels,
                                         requested_event=requested_event,
                                         use_event_id=use_event_id)
>>>>>>> 399fdd33
        else:
            raise RuntimeError()
    except RuntimeError:
        log.exception("targetpipe is not installed on this interpreter")
        raise


class InputFile:
    """
    Class to handle generic input files. Enables obtaining the "source"
    generator, regardless of the type of file (either hessio or camera file).

    Attributes
    ----------
    input_path : str
    directory : str
        Automatically set from `input_path`.
    filename : str
        Name of the file without the extension.
        Automatically set from `input_path`.
    extension : str
        Automatically set from `input_path`.
    origin : {'hessio', 'targetio'}
        The type of file, related to its source.
        Automatically set from `input_path`.
    output_directory : str
        Directory to save outputs for this file

    """

    def __init__(self, input_path, file_origin, max_events=None):
        """
        Parameters
        ----------
        input_path : str
            Full path to the file
        file_origin : str
            Origin/type of file e.g. hessio, targetio
        max_events : int
            Maximum number of events that will be read from file
        """
        self._max_events = max_events
        self._num_events = None
        self._event_id_list = []
        self.possible_origins = ['hessio', 'targetio']

        self._init_path(input_path)
        self.origin = file_origin

        log.info("[file] {}".format(self.input_path))
        log.info("[file][origin] {}".format(self.origin))

    def _init_path(self, input_path):
        if not exists(input_path):
            raise FileNotFoundError("file path does not exist: '{}'"
                                    .format(input_path))

        self.input_path = input_path
        self.directory = dirname(input_path)
        self.filename = splitext(basename(input_path))[0]
        self.extension = splitext(input_path)[1]
        self.output_directory = join(self.directory, self.filename)

    @property
    def num_events(self):
        log.info("Obtaining number of events in file...")
        first_event = self.get_event(0)
        if self._num_events:
            pass
        elif 'num_events' in first_event.meta:
            self._num_events = first_event.meta['num_events']
        else:
            self._num_events = len(self.event_id_list)
        if self._max_events is not None and \
                self._num_events > self._max_events:
            self._num_events = self._max_events
        log.info("[file] Number of events = {}".format(self._num_events))
        return self._num_events

<<<<<<< HEAD
    def read(self, max_events=None, allowed_tels=None, requested_event=None,
             request_event_id=False):
=======
    @property
    def event_id_list(self):
        log.info("Retrieving list of event ids...")
        if self._event_id_list:
            pass
        else:
            log.info("Building new list of event ids...")
            source = self.read()
            for event in source:
                self._event_id_list.append(event.dl0.event_id)
        log.info("[file] Number of events = {}"
                 .format(len(self._event_id_list)))
        return self._event_id_list

    def read(self, allowed_tels=None, requested_event=None,
             use_event_id=False):
>>>>>>> 399fdd33
        """
        Read the file using the appropriate method depending on the file origin

        Parameters
        ----------
<<<<<<< HEAD
        max_events : int
            Maximum number of events to read
=======
>>>>>>> 399fdd33
        allowed_tels : list[int]
            select only a subset of telescope, if None, all are read. This can
            be used for example emulate the final CTA data format, where there
            would be 1 telescope per file (whereas in current monte-carlo,
            they are all interleaved into one file)
        requested_event : int
            Seek to a paricular event index
<<<<<<< HEAD
        request_event_id : bool
            If True ,'requested_event' now seeks for a particular event id instead
            of index
=======
        use_event_id : bool
            If True ,'requested_event' now seeks for a particular event id
            instead of index
>>>>>>> 399fdd33

        Returns
        -------
        source : generator
            A generator that can be iterated over to obtain events
        """

        # Obtain relevent source
        log.debug("[file] Reading file...")
        if self._max_events:
            log.info("[file] Max events being read = {}"
                     .format(self._max_events))
        switch = {
            'hessio':
                lambda: hessio_event_source(get_path(self.input_path),
<<<<<<< HEAD
                                            max_events=max_events,
                                            requested_event=requested_event,
                                            request_event_id=request_event_id),
            'targetio':
                lambda: targetio_source(self.input_path,
                                        max_events=max_events,
                                        requested_event=requested_event,
                                        request_event_id=request_event_id),
=======
                                            max_events=self._max_events,
                                            allowed_tels=allowed_tels,
                                            requested_event=requested_event,
                                            use_event_id=use_event_id),
            'targetio':
                lambda: targetio_source(self.input_path,
                                        max_events=self._max_events,
                                        allowed_tels=allowed_tels,
                                        requested_event=requested_event,
                                        use_event_id=use_event_id),
>>>>>>> 399fdd33
        }
        try:
            source = switch[self.origin]()
        except KeyError:
            log.exception("unknown file origin '{}'".format(self.origin))
            raise
        log.debug("[file] Reading complete")

        return source

<<<<<<< HEAD
    def get_event(self, requested_event, request_event_id=False):
=======
    def get_event(self, requested_event, use_event_id=False):
>>>>>>> 399fdd33
        """
        Loop through events until the requested event is found

        Parameters
        ----------
        requested_event : int
            Seek to a paricular event index
<<<<<<< HEAD
        request_event_id : bool
            If True ,'requested_event' now seeks for a particular event id instead
            of index

        event_req : int
            Event index requested
        id_flag : bool
            'event_req' refers to event_id instead of event_index
=======
        use_event_id : bool
            If True ,'requested_event' now seeks for a particular event id
            instead of index
>>>>>>> 399fdd33

        Returns
        -------
        event : `ctapipe` event-container

        """
        source = self.read(requested_event=requested_event,
<<<<<<< HEAD
                           request_event_id=request_event_id)
        event = next(source)
        return event


        # if not id_flag:
        #     log.info("[file][read] Finding event index {}...".format(event_req))
        # else:
        #     log.info("[file][read] Finding event id {}...".format(event_req))
        # source = self.read()
        # for event in source:
        #     event_id = event.dl0.event_id
        #     index = event.count if not id_flag else event_id
        #     if not index == event_req:
        #         log.debug("[event_id] skipping event: {}".format(event_id))
        #         continue
        #     log.info("[file] Event {} found".format(event_req))
        #     return event
        # log.info("[file][read] Event does not exist!")
        # return None

    def get_list_of_event_ids(self, max_events=None):
        log.info("[file][read] Building list of event ids...")
        l = []
        source = self.read(max_events)
        if self.origin is 'targetio':
            event = next(source)
            l = range(event.meta.n_events)
        else:
            for event in source:
                l.append(event.dl0.event_id)
        log.info("[file] Number of events = {}".format(len(l)))
        return l
=======
                           use_event_id=use_event_id)
        event = next(source)
        return deepcopy(event)
>>>>>>> 399fdd33

    def find_max_true_npe(self, telescopes=None):
        """
        Loop through events to find the maximum true npe

        Parameters
        ----------
        telescopes : list
            List of telecopes to include. If None, then all telescopes
            are included.

        Returns
        -------
        max_pe : int

        """
        log.info("[file][read] Finding maximum true npe inside file...")
        source = self.read()
        max_pe = 0
        for event in source:
            tels = list(event.dl0.tels_with_data)
            if telescopes is not None:
                tels = []
                for tel in telescopes:
                    if tel in event.dl0.tels_with_data:
                        tels.append(tel)
            if event.count == 0:
                # Check events have true charge included
                try:
                    if np.all(event.mc.tel[tels[0]].photo_electron_image == 0):
                        raise KeyError
                except KeyError:
                    log.exception('[chargeres] Source does not contain '
                                  'true charge')
                    raise
            for telid in tels:
                pe = event.mc.tel[telid].photo_electron_image
                this_max = np.max(pe)
                if this_max > max_pe:
                    max_pe = this_max
        log.info("[file] Maximum true npe = {}".format(max_pe))

        return max_pe<|MERGE_RESOLUTION|>--- conflicted
+++ resolved
@@ -37,13 +37,8 @@
 from ctapipe.io.hessio import hessio_event_source
 
 
-<<<<<<< HEAD
-def targetio_source(filepath, max_events=None, requested_event=None,
-                    request_event_id=False):
-=======
 def targetio_source(filepath, max_events=None, allowed_tels=None,
                     requested_event=None, use_event_id=False):
->>>>>>> 399fdd33
     """
     Temporary function to return a "source" generator from a targetio file,
     only if targetpipe exists on this python interpreter.
@@ -54,17 +49,11 @@
         Filepath for the input targetio file
     max_events : int
         Maximum number of events to read
-<<<<<<< HEAD
-    requested_event : int
-        Seek to a paricular event index
-    request_event_id : bool
-=======
     allowed_tels : list[int]
         select only a subset of telescope, if None, all are read.
     requested_event : int
         Seek to a paricular event index
     use_event_id : bool
->>>>>>> 399fdd33
         If True ,'requested_event' now seeks for a particular event id instead
         of index
 
@@ -83,14 +72,9 @@
         if found:
             from targetpipe.io.targetio import targetio_event_source
             return targetio_event_source(filepath, max_events=max_events,
-<<<<<<< HEAD
-                                         requested_event=None,
-                                         request_event_id=False)
-=======
                                          allowed_tels=allowed_tels,
                                          requested_event=requested_event,
                                          use_event_id=use_event_id)
->>>>>>> 399fdd33
         else:
             raise RuntimeError()
     except RuntimeError:
@@ -170,10 +154,6 @@
         log.info("[file] Number of events = {}".format(self._num_events))
         return self._num_events
 
-<<<<<<< HEAD
-    def read(self, max_events=None, allowed_tels=None, requested_event=None,
-             request_event_id=False):
-=======
     @property
     def event_id_list(self):
         log.info("Retrieving list of event ids...")
@@ -190,17 +170,11 @@
 
     def read(self, allowed_tels=None, requested_event=None,
              use_event_id=False):
->>>>>>> 399fdd33
         """
         Read the file using the appropriate method depending on the file origin
 
         Parameters
         ----------
-<<<<<<< HEAD
-        max_events : int
-            Maximum number of events to read
-=======
->>>>>>> 399fdd33
         allowed_tels : list[int]
             select only a subset of telescope, if None, all are read. This can
             be used for example emulate the final CTA data format, where there
@@ -208,15 +182,9 @@
             they are all interleaved into one file)
         requested_event : int
             Seek to a paricular event index
-<<<<<<< HEAD
-        request_event_id : bool
-            If True ,'requested_event' now seeks for a particular event id instead
-            of index
-=======
         use_event_id : bool
             If True ,'requested_event' now seeks for a particular event id
             instead of index
->>>>>>> 399fdd33
 
         Returns
         -------
@@ -232,16 +200,6 @@
         switch = {
             'hessio':
                 lambda: hessio_event_source(get_path(self.input_path),
-<<<<<<< HEAD
-                                            max_events=max_events,
-                                            requested_event=requested_event,
-                                            request_event_id=request_event_id),
-            'targetio':
-                lambda: targetio_source(self.input_path,
-                                        max_events=max_events,
-                                        requested_event=requested_event,
-                                        request_event_id=request_event_id),
-=======
                                             max_events=self._max_events,
                                             allowed_tels=allowed_tels,
                                             requested_event=requested_event,
@@ -252,7 +210,6 @@
                                         allowed_tels=allowed_tels,
                                         requested_event=requested_event,
                                         use_event_id=use_event_id),
->>>>>>> 399fdd33
         }
         try:
             source = switch[self.origin]()
@@ -263,11 +220,7 @@
 
         return source
 
-<<<<<<< HEAD
-    def get_event(self, requested_event, request_event_id=False):
-=======
     def get_event(self, requested_event, use_event_id=False):
->>>>>>> 399fdd33
         """
         Loop through events until the requested event is found
 
@@ -275,20 +228,9 @@
         ----------
         requested_event : int
             Seek to a paricular event index
-<<<<<<< HEAD
-        request_event_id : bool
-            If True ,'requested_event' now seeks for a particular event id instead
-            of index
-
-        event_req : int
-            Event index requested
-        id_flag : bool
-            'event_req' refers to event_id instead of event_index
-=======
         use_event_id : bool
             If True ,'requested_event' now seeks for a particular event id
             instead of index
->>>>>>> 399fdd33
 
         Returns
         -------
@@ -296,45 +238,9 @@
 
         """
         source = self.read(requested_event=requested_event,
-<<<<<<< HEAD
-                           request_event_id=request_event_id)
-        event = next(source)
-        return event
-
-
-        # if not id_flag:
-        #     log.info("[file][read] Finding event index {}...".format(event_req))
-        # else:
-        #     log.info("[file][read] Finding event id {}...".format(event_req))
-        # source = self.read()
-        # for event in source:
-        #     event_id = event.dl0.event_id
-        #     index = event.count if not id_flag else event_id
-        #     if not index == event_req:
-        #         log.debug("[event_id] skipping event: {}".format(event_id))
-        #         continue
-        #     log.info("[file] Event {} found".format(event_req))
-        #     return event
-        # log.info("[file][read] Event does not exist!")
-        # return None
-
-    def get_list_of_event_ids(self, max_events=None):
-        log.info("[file][read] Building list of event ids...")
-        l = []
-        source = self.read(max_events)
-        if self.origin is 'targetio':
-            event = next(source)
-            l = range(event.meta.n_events)
-        else:
-            for event in source:
-                l.append(event.dl0.event_id)
-        log.info("[file] Number of events = {}".format(len(l)))
-        return l
-=======
                            use_event_id=use_event_id)
         event = next(source)
         return deepcopy(event)
->>>>>>> 399fdd33
 
     def find_max_true_npe(self, telescopes=None):
         """
