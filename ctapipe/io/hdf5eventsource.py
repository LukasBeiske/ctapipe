--- conflicted
+++ resolved
@@ -1,10 +1,7 @@
 import logging
 from functools import lru_cache
 from pathlib import Path
-<<<<<<< HEAD
-=======
 from typing import Dict
->>>>>>> 4739e131
 
 import astropy.units as u
 import numpy as np
